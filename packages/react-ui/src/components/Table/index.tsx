--- conflicted
+++ resolved
@@ -296,93 +296,6 @@
 type GroupRows = Record<string, RowInfo>;
 type ZebraRows = Record<string, 'odd' | 'even' | 'ingroup odd' | 'ingroup even' | 'group'>;
 
-<<<<<<< HEAD
-export const Table: React.FC<TableProps> = ({
-  columnList,
-  rowList,
-  displayRowSelectionColumn = false,
-  displayRowExpansionColumn = false,
-  headerCheckboxChecked = false,
-  headerCheckboxIndeterminate = false,
-  headerCheckboxDisabled = false,
-  onHeaderSelectionChange,
-  onRowSelectionChange,
-  onRowExpansionChange,
-  onRowClick,
-  onRowDoubleClick,
-  onSortChange,
-  onColumnResize,
-  renderCell,
-  renderRowWrapper,
-  dimension = 'm',
-  greyHeader = false,
-  greyZebraRows = false,
-  spacingBetweenItems,
-  headerLineClamp = 1,
-  headerExtraLineClamp = 1,
-  showDividerForLastColumn = false,
-  disableColumnResize = false,
-  showLastRowUnderline = true,
-  virtualScroll,
-  locale,
-  onColumnDrag,
-  showOverflowMenuIcon,
-  ...props
-}) => {
-  const theme = useTheme() || LIGHT_THEME;
-  const { rootRef } = React.useContext(DropdownContext);
-  const checkboxDimension = dimension === 's' || dimension === 'm' ? 's' : 'm';
-  const columnMinWidth = dimension === 's' || dimension === 'm' ? COLUMN_MIN_WIDTH_M : COLUMN_MIN_WIDTH_L;
-
-  const [verticalScroll, setVerticalScroll] = React.useState(false);
-  const [tableWidth, setTableWidth] = React.useState(0);
-  const [bodyHeight, setBodyHeight] = React.useState(0);
-  const [scrollbar, setScrollbarSize] = React.useState(0);
-  const [columnDragging, setColumnDragging] = React.useState(false);
-
-  const stickyColumns = [...columnList].filter((col) => col.sticky);
-
-  const isAnyColumnDraggable = columnList.filter((col) => !col.sticky && col.draggable).length > 0;
-  const isAnyStickyColumnDraggable = columnList.filter((col) => col.sticky && col.draggable).length > 0;
-
-  const tableRef = React.useRef<HTMLDivElement>(null);
-  const headerRef = React.useRef<HTMLDivElement>(null);
-  const hiddenHeaderRef = React.useRef<HTMLDivElement>(null);
-  const scrollBodyRef = React.useRef<HTMLDivElement>(null);
-  const stickyColumnsWrapperRef = React.useRef<HTMLDivElement>(null);
-  const normalColumnsWrapperRef = React.useRef<HTMLDivElement>(null);
-  const mirrorRef = React.useRef<HTMLDivElement>(null);
-  // save callback via useRef to not update dragObserver on each callback change
-  const columnDragCallback = React.useRef(onColumnDrag);
-
-  const groupToRowsMap = rowList.reduce<Group>((acc: Group, row) => {
-    if (typeof row.groupRows !== 'undefined') {
-      acc[row.id] = {
-        rows: [...row.groupRows],
-        expanded: !!row.expanded,
-      };
-    }
-    return acc;
-  }, {});
-
-  const rowToGroupMap = Object.entries(groupToRowsMap).reduce<GroupRows>((acc, [groupId, info]) => {
-    info.rows.forEach((id) => {
-      const row = rowList.find((item) => item.id.toString() === id);
-      if (row && !groupToRowsMap[id]) {
-        acc[id] = { groupId, checked: !!row.selected };
-      }
-    });
-    return acc;
-  }, {});
-
-  const reorderRowsToGroup = () => {
-    const tableRows: Array<TableRow> = [];
-    rowList.forEach((row) => {
-      const isGroupRow = !!groupToRowsMap[row.id];
-      const rowInGroup = !!rowToGroupMap[row.id];
-      if (!rowInGroup) {
-        tableRows.push(row);
-=======
 export const Table = React.forwardRef<HTMLDivElement, TableProps>(
   (
     {
@@ -411,6 +324,7 @@
       showDividerForLastColumn = false,
       disableColumnResize = false,
       showLastRowUnderline = true,
+      showOverflowMenuIcon = false,
       virtualScroll,
       locale,
       onColumnDrag,
@@ -450,7 +364,6 @@
           rows: [...row.groupRows],
           expanded: !!row.expanded,
         };
->>>>>>> c712d852
       }
       return acc;
     }, {});
@@ -905,27 +818,6 @@
       const visible = rowInGroup ? groupToRowsMap[rowToGroupMap[row.id].groupId].expanded : true;
       const isLastRow = isLastVisibleRow({ row, isGroupRow, tableRows, index });
 
-<<<<<<< HEAD
-    const node = (isGroupRow || visible) && (
-      <RowWrapper
-        dimension={dimension}
-        row={row}
-        underline={(isLastRow && showLastRowUnderline) || !isLastRow}
-        tableWidth={tableWidth}
-        isGroup={isGroupRow}
-        onRowClick={onRowClick}
-        onRowDoubleClick={onRowDoubleClick}
-        rowWidth={isGroupRow ? headerRef.current?.scrollWidth : undefined}
-        verticalScroll={verticalScroll}
-        scrollbar={scrollbar}
-        grey={zebraRows[row.id]?.includes('even')}
-        key={`row_${row.id}`}
-        showOverflowMenuIcon={showOverflowMenuIcon}
-      >
-        {isGroupRow ? renderGroupRow(row) : renderRegularRow(row, index)}
-      </RowWrapper>
-    );
-=======
       const node = (isGroupRow || visible) && (
         <RowWrapper
           dimension={dimension}
@@ -939,12 +831,12 @@
           verticalScroll={verticalScroll}
           scrollbar={scrollbar}
           grey={zebraRows[row.id]?.includes('even')}
+          showOverflowMenuIcon={showOverflowMenuIcon}
           key={`row_${row.id}`}
         >
           {isGroupRow ? renderGroupRow(row) : renderRegularRow(row, index)}
         </RowWrapper>
       );
->>>>>>> c712d852
 
       return node ? renderRowWrapper?.(row, index, node) ?? node : node;
     };
