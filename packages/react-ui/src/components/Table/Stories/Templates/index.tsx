--- conflicted
+++ resolved
@@ -1,10 +1,7 @@
 export * from './TableVirtualScroll';
 export * from './TableOverflowMenu';
-<<<<<<< HEAD
-export * from './TableColumnDragDrop';
-=======
 export * from './TableGroup';
 export * from './TableExtraText';
 export * from './TableExpand';
 export * from './TableZebra';
->>>>>>> 1952ccb7
+export * from './TableColumnDragDrop';