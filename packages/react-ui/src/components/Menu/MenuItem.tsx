--- conflicted
+++ resolved
@@ -88,14 +88,10 @@
         onMouseDown={handleClick}
         {...props}
       >
-<<<<<<< HEAD
-        {children}
-        {hasSubmenu && expandIcon}
-=======
         {React.Children.toArray(children).map((child, index) =>
           typeof child === 'string' ? <TextWrapper key={child + index}>{child}</TextWrapper> : child,
         )}
->>>>>>> 35ca84c0
+        {hasSubmenu && expandIcon}
       </Item>
     );
   },
