import type { HTMLAttributes } from 'react';
import * as React from 'react';
import type { DefaultTheme, FlattenInterpolation, ThemeProps } from 'styled-components';
import styled, { css } from 'styled-components';
import type { MenuModelItemProps } from '#src/components/Menu/MenuItem';
import { keyboardKey } from '#src/components/common/keyboardKey';
import { VirtualBody } from '#src/components/Menu/VirtualBody';
import { refSetter } from '#src/components/common/utils/refSetter';
import type { MenuDimensions } from '#src/components/Menu/types';
import { DropdownContainer } from '#src/components/DropdownContainer';
import { SubMenuContainer } from '#src/components/Menu/SubMenuContainer';

// export type MenuDimensions = 'l' | 'm' | 's';

export const getItemHeight = (dimension?: MenuDimensions) => {
  switch (dimension) {
    case 'l':
      return 48;
    case 'm':
      return 40;
    case 's':
      return 32;
    default:
      return 48;
  }
};

const getHeight = (rowCount: number, dimension?: MenuDimensions) => {
  return getItemHeight(dimension) * rowCount + 16;
};

const menuListHeights = css<{ dimension?: MenuDimensions; maxHeight?: string | number; rowCount: number }>`
  max-height: ${({ dimension, maxHeight, rowCount }) => {
    if (maxHeight) return maxHeight;
    return `${getHeight(rowCount, dimension)}px`;
  }};
`;

const Wrapper = styled.div<{
  dimension?: MenuDimensions;
  hasTopPanel: boolean;
  hasBottomPanel: boolean;
  rowCount: number;
}>`
  padding: 0;
  ${(p) => (p.hasTopPanel ? 'padding-top: 8px' : '')};
  ${(p) => (p.hasBottomPanel ? 'padding-bottom: 8px' : '')};
  box-sizing: border-box;
  display: flex;
  overflow: hidden;
  flex-direction: column;
  align-items: stretch;
  pointer-events: initial;
  background-color: ${(p) => p.theme.color['Special/Elevated BG']};
  max-width: calc(100vw - 32px);
  border-color: transparent;
  ${menuListHeights};
`;

const StyledDiv = styled.div<{ hasTopPanel: boolean; hasBottomPanel: boolean }>`
  ${(p) => (!p.hasTopPanel ? 'padding-top: 8px' : '')};
  ${(p) => (!p.hasBottomPanel ? 'padding-bottom: 8px' : '')};
  margin: 0;
  appearance: none;
  flex: 1 1 auto;
  border: none;
  overflow-y: auto;
  box-sizing: border-box;
`;

export interface RenderPanelProps {
  /** Размер компонента */
  dimension: MenuDimensions;
  /** Позволяет добавлять миксин для панели, созданный с помощью styled css  */
  menuActionsPanelCssMixin?: FlattenInterpolation<ThemeProps<DefaultTheme>>;
}

export interface MenuProps extends HTMLAttributes<HTMLDivElement> {
  /** Размер Меню */
  dimension?: MenuDimensions;
  /** Активная секция Menu */
  active?: string;
  /** выбранная секция Menu */
  selected?: string;
  /** выбранная по умолчаниию секция Menu */
  defaultSelected?: string;
  /** Обработчик активации (hover) item в меню */
  onActivateItem?: (id?: string) => void;
  /** Обработчик выбора item в меню */
  onSelectItem?: (id: string) => void;
  /** Модель данных, с рендер-пропсами*/
  model: Array<MenuModelItemProps>;
  /** Задает максимальную высоту меню */
  maxHeight?: string | number;
  /** Позволяет добавить панель сверху над выпадающим списком */
  renderTopPanel?: (props: RenderPanelProps) => React.ReactNode;
  /** Позволяет добавить панель внизу под выпадающим списком */
  renderBottomPanel?: (props: RenderPanelProps) => React.ReactNode;
  /**
   * Возможность множественного выбора (опции с Checkbox)
   *
   * @deprecated use disableSelectedOptionHighlight instead
   */
  multiSelection?: boolean;
  /** Количество строк в меню */
  rowCount?: number;
  /** Возможность отключить подсветку выбранной опции
   * (например, при множественном выборе, когда у каждой опции есть Checkbox */
  disableSelectedOptionHighlight?: boolean;
  onForwardCycleApprove?: () => boolean;
  onBackwardCycleApprove?: () => boolean;
  /** ссылка на контейнер, в котором находится Menu*/
  containerRef?: React.RefObject<HTMLElement>;
  /** Включение виртуального скролла для меню.
   * Максимальная высота меню рассчитывается исходя из высоты 1 пункта, если параметр 'auto', то в расчет идет
   * высота согласно dimension
   */
  virtualScroll?: {
    /** Фиксированная высота 1 пункта меню, для правильного функционирования виртуального скролла
     * все строки должны быть одной фиксированной высоты
     */
    itemHeight: 'auto' | number;
  };
}

export const Menu = React.forwardRef<HTMLDivElement | null, MenuProps>(
  (
    {
      model,
      defaultSelected,
      selected,
      active,
      onSelectItem,
      onActivateItem,
      renderTopPanel,
      renderBottomPanel,
      dimension = 'l',
      multiSelection = false,
      disableSelectedOptionHighlight = false,
      onForwardCycleApprove,
      onBackwardCycleApprove,
      containerRef,
      virtualScroll,
      rowCount = 6,
      ...props
    },
    ref,
  ) => {
    const findNextId = (currentId?: string) => {
      const currentIndex = currentId ? model.findIndex((item) => item.id === currentId) : -1;
      let nextIndex = currentIndex < model.length - 1 ? currentIndex + 1 : 0;
      let finishCycle = false;

      while ((model[nextIndex].disabled || model[nextIndex].readOnly) && !finishCycle) {
        nextIndex = nextIndex < model.length - 1 ? nextIndex + 1 : 0;
        finishCycle = currentIndex === -1 ? nextIndex === 0 : nextIndex === currentIndex;
      }

      const isCycle = currentIndex > -1 && nextIndex < currentIndex;
      const approve = isCycle && onForwardCycleApprove ? onForwardCycleApprove() : true;

      nextIndex = approve ? nextIndex : currentIndex;

      const disabled = model[nextIndex].disabled || model[nextIndex].readOnly;
      return disabled ? undefined : model[nextIndex].id;
    };

    const findPreviousId = (currentId?: string) => {
      const currentIndex = currentId ? model.findIndex((item) => item.id === currentId) : -1;
      let prevIndex = currentIndex > 0 ? currentIndex - 1 : model.length - 1;
      let finishCycle = false;

      while ((model[prevIndex].disabled || model[prevIndex].readOnly) && !finishCycle) {
        prevIndex = prevIndex > 0 ? prevIndex - 1 : model.length - 1;
        finishCycle = currentIndex === -1 ? prevIndex === 0 : prevIndex === currentIndex;
      }

      const isCycle = currentIndex > -1 && prevIndex > currentIndex;
      const approve = isCycle && onBackwardCycleApprove ? onBackwardCycleApprove() : true;

      prevIndex = approve ? prevIndex : currentIndex;

      const disabled = model[prevIndex].disabled || model[prevIndex].readOnly;
      return disabled ? undefined : model[prevIndex].id;
    };

    const uncontrolledActiveValue = model.length > 0 ? findNextId() : undefined;
    const [selectedState, setSelectedState] = React.useState<string | undefined>(defaultSelected);
    const [activeState, setActiveState] = React.useState<string | undefined>(uncontrolledActiveValue);
    const [lastScrollEvent, setLastScrollEvent] = React.useState<number>();
    const wrapperRef = React.useRef<HTMLDivElement | null>(null);
    const activeItemRef = React.useRef<HTMLDivElement | null>(null);

    const selectedId =
      multiSelection || disableSelectedOptionHighlight ? undefined : selected === undefined ? selectedState : selected;
    const activeId = active === undefined ? activeState : active;

    const menuRef = React.useRef<HTMLDivElement | null>(null);

    const hasTopPanel = !!renderTopPanel;
    const hasBottomPanel = !!renderBottomPanel;

    const activateItem = (id?: string) => {
      if (activeId !== id) setActiveState(id);
      onActivateItem?.(id);
    };

    const selectItem = (id: string) => {
      if (selectedId !== id && !multiSelection && !disableSelectedOptionHighlight) setSelectedState(id);

      const item = model.find((item) => item.id === id);
      if (item && !item.disabled && !item.readOnly) onSelectItem?.(id);
    };

    React.useEffect(() => {
      function handleKeyDown(e: KeyboardEvent) {
        const code = keyboardKey.getCode(e);
        switch (code) {
          case keyboardKey[' ']:
          case keyboardKey.Enter: {
            if (activeId) selectItem(activeId);
            e.preventDefault();
            break;
          }
          case keyboardKey.ArrowDown: {
            const nextId = findNextId(activeId);
            activateItem(nextId);
            e.preventDefault();
            break;
          }
          case keyboardKey.ArrowUp: {
            const previousId = findPreviousId(activeId);
            activateItem(previousId);
            e.preventDefault();
            break;
          }
        }
      }

      document.addEventListener('keydown', handleKeyDown);
      return () => {
        document.removeEventListener('keydown', handleKeyDown);
      };
    }, [active, activeState]);

    const renderChildren = () => {
      return model.map(({ id, ...itemProps }) =>
        itemProps.render({
          hovered: activeId === id,
          selected: selectedId === id,
          onHover: () => {
            activateItem(itemProps.disabled ? undefined : id);
          },
<<<<<<< HEAD
          onClickItem: () => selectItem(item.id),
          disabled: item.disabled,
          hasSubmenu: item.subItems && item.subItems.length > 0,
          expandIcon: item.expandIcon,
          selfRef: (ref) => {
            if (activeId === item.id && item.subItems && item.subItems.length > 0) {
              console.log(ref);
              activeItemRef.current = ref;
            }
          },
=======
          onClickItem: () => selectItem(id),
          disabled: itemProps.disabled,
>>>>>>> 3b96bd1d
          containerRef,
          ...itemProps,
        }),
      );
    };

    const renderVirtualChildren = () => {
      if (!virtualScroll) return null;

      const itemHeight = virtualScroll.itemHeight === 'auto' ? getItemHeight(dimension) : virtualScroll.itemHeight;

      return (
        <VirtualBody
          scrollContainerRef={menuRef}
          itemHeight={itemHeight}
          model={model}
          rowCount={rowCount}
          activeId={activeId}
          selectedId={selectedId}
          onActivateItem={activateItem}
          onSelectItem={selectItem}
        />
      );
    };

    React.useLayoutEffect(() => {
      setTimeout(() => {
        const hoveredItem = menuRef.current?.querySelector('[data-hovered="true"]');

        if (hoveredItem) {
          const scrollEventTime = Date.now();
          setLastScrollEvent(scrollEventTime);

          hoveredItem?.scrollIntoView({
            behavior: !lastScrollEvent || scrollEventTime - lastScrollEvent < 150 ? 'auto' : 'smooth',
            inline: 'center',
            block: 'nearest',
          });
        }
      }, 0);
    }, [active, activeState, model]);

    const renderSubMenu = () => {
      const activeItem = model.find((item) => item.id === activeId);

      return (
        activeItem && activeItem.subItems && activeItem.subItems.length > 0 && <Menu model={activeItem.subItems} />
      );
    };

    return (
      <Wrapper
        ref={refSetter(wrapperRef, ref)}
        dimension={dimension}
        hasTopPanel={hasTopPanel}
        hasBottomPanel={hasBottomPanel}
        rowCount={rowCount}
        {...props}
      >
        {hasTopPanel && renderTopPanel({ dimension })}
        <StyledDiv ref={menuRef} hasTopPanel={hasTopPanel} hasBottomPanel={hasBottomPanel}>
          {virtualScroll ? renderVirtualChildren() : renderChildren()}
        </StyledDiv>
        {activeItemRef && activeItemRef.current && (
          <SubMenuContainer target={activeItemRef} visible={true}>
            {renderSubMenu()}
          </SubMenuContainer>
        )}
        {hasBottomPanel && renderBottomPanel({ dimension })}
      </Wrapper>
    );
  },
);

Menu.displayName = 'Menu';

export type { MenuDimensions } from '#src/components/Menu/types';<|MERGE_RESOLUTION|>--- conflicted
+++ resolved
@@ -244,28 +244,22 @@
     }, [active, activeState]);
 
     const renderChildren = () => {
-      return model.map(({ id, ...itemProps }) =>
+      return model.map(({ id, subItems, ...itemProps }) =>
         itemProps.render({
           hovered: activeId === id,
           selected: selectedId === id,
           onHover: () => {
             activateItem(itemProps.disabled ? undefined : id);
           },
-<<<<<<< HEAD
-          onClickItem: () => selectItem(item.id),
-          disabled: item.disabled,
-          hasSubmenu: item.subItems && item.subItems.length > 0,
-          expandIcon: item.expandIcon,
+          onClickItem: () => selectItem(id),
+          hasSubmenu: subItems && subItems.length > 0,
           selfRef: (ref) => {
-            if (activeId === item.id && item.subItems && item.subItems.length > 0) {
+            if (activeId === id && subItems && subItems.length > 0) {
               console.log(ref);
               activeItemRef.current = ref;
             }
           },
-=======
-          onClickItem: () => selectItem(id),
           disabled: itemProps.disabled,
->>>>>>> 3b96bd1d
           containerRef,
           ...itemProps,
         }),
