import type { ChangeEvent, HTMLAttributes } from 'react';
import * as React from 'react';
import type { ComponentMeta, ComponentStory } from '@storybook/react';
import {
  Menu,
  MenuItem,
  typography,
  LIGHT_THEME,
  RadioButton,
  TooltipHoc,
  TextInput,
  TextButton,
  getHighlightedFilteredOptions,
  MenuActionsPanel,
  Button,
  keyboardKey,
  mediumGroupBorderRadius,
  ALL_BORDER_RADIUS_VALUES,
  checkboxTreeToMap,
  MenuItemWithCheckbox,
} from '@admiral-ds/react-ui';
<<<<<<< HEAD
import type { MenuModelItemProps, RenderOptionProps, Theme, CheckboxGroupItemProps } from '@admiral-ds/react-ui';
import styled, { css, ThemeContext, ThemeProvider } from 'styled-components';
=======
import type {
  ItemProps,
  RenderOptionProps,
  Theme,
  CheckboxGroupItemProps,
  ItemWithCheckbox,
} from '@admiral-ds/react-ui';
import styled, { css, useTheme, ThemeProvider } from 'styled-components';
>>>>>>> 1952ccb7
import { withDesign } from 'storybook-addon-designs';
import { ReactComponent as PlusOutline } from '@admiral-ds/icons/build/service/PlusOutline.svg';
import { uid } from '#src/components/common/uid';
import {
  CardGroupsTemplate,
  LargeNumberOfItemsTemplate,
  MenuWithLockCycleScrollTemplate,
  VirtualScrollTemplate,
  IconsAndAdditionalTextTemplate,
  CheckboxMenuTemplate,
} from './Templates';
import { cleanUpProps } from '#src/components/common/utils/cleanUpStoriesProps';

// Imports of text sources
import LargeNumberOfItemsRaw from '!!raw-loader!./Templates/LargeNumberOfItems';
import MenuWithLockCycleScrollRaw from '!!raw-loader!./Templates/MenuWithLockCycleScroll';
import VirtualScrollRaw from '!!raw-loader!./Templates/VirtualScroll';
import CardGroupsRaw from '!!raw-loader!./Templates/CardGroups';
import IconsAndAdditionalTextRaw from '!!raw-loader!./Templates/IconsAndAdditionalText';
import CheckboxMenuRaw from '!!raw-loader!./Templates/CheckboxMenu';

const Desc = styled.div`
  font-family: 'VTB Group UI';
  font-size: 16px;
  line-height: 24px;
`;

const Description = () => (
  <Desc>
    Компонент Menu имеет три размера и может быть с иконкой или без. Высота строки : l - 48px, m - 40px, s - 32px
  </Desc>
);
export default {
  title: 'Admiral-2.1/Menu',
  decorators: [withDesign],
  component: Menu,
  parameters: {
    docs: {
      source: {
        code: null,
      },
    },
    componentSubtitle: <Description />,
    design: [
      {
        type: 'figma',
        url: 'https://www.figma.com/file/EGEGZsx8WhdxpmFKu8J41G/Admiral-2.1-UI-Kit?node-id=39%3A68931',
      },
      {
        type: 'figma',
        url: 'https://www.figma.com/file/EGEGZsx8WhdxpmFKu8J41G/Admiral-2.1-UI-Kit?node-id=39%3A68967',
      },
    ],
  },
  args: {
    dimension: 'l',
  },
  argTypes: {
    dimension: {
      options: ['l', 'm', 's'],
      control: { type: 'radio' },
    },
    active: {
      control: { type: 'text' },
    },
    selected: {
      control: { type: 'text' },
    },
    defaultSelected: {
      control: { type: 'text' },
    },
    maxHeight: {
      control: { type: 'text' },
    },
    multiSelection: {
      control: { type: 'boolean' },
    },
    disableSelectedOptionHighlight: {
      control: { type: 'boolean' },
    },
    rowCount: {
      control: { type: 'number' },
    },
    themeBorderKind: {
      options: ALL_BORDER_RADIUS_VALUES,
      control: { type: 'radio' },
    },
  },
} as ComponentMeta<typeof Menu>;

const Wrapper = styled.div`
  border-radius: ${(p) => mediumGroupBorderRadius(p.theme.shape)};
  overflow: hidden;
  border-color: transparent;
  ${(p) => p.theme.shadow['Shadow 08']}
`;

type StoryItem = {
  id: string;
  label: string;
  value: number;
  disabled?: boolean;
  readOnly?: boolean;
};

const STORY_ITEMS: Array<StoryItem> = [
  {
    id: '1',
    label: 'Option one',
    value: 1,
  },
  {
    id: '2',
    label: 'Option two',
    value: 2,
  },
  {
    id: '3',
    label: 'Option three',
    value: 3,
  },
  {
    id: '4',
    label: 'Option four',
    value: 4,
  },
  {
    id: '5',
    label: 'Option five',
    value: 5,
  },
  {
    id: '6',
    label: 'Option six',
    value: 7,
  },
  {
    id: '7',
    label: 'Option seven',
    value: 6,
  },
];

const SimpleTemplate: ComponentStory<typeof Menu> = (args) => {
  const model = React.useMemo(() => {
    return STORY_ITEMS.map((item) => ({
      id: item.id,
      render: (options: RenderOptionProps) => (
        <MenuItem dimension={args.dimension} {...options} key={item.id}>
          {item.label}
        </MenuItem>
      ),
    }));
  }, [args.dimension]);

  function swapBorder(theme: Theme): Theme {
    theme.shape.borderRadiusKind = (args as any).themeBorderKind || theme.shape.borderRadiusKind;
    return theme;
  }

  return (
    <ThemeProvider theme={swapBorder}>
      <Wrapper style={{ width: 'fit-content' }}>
        <Menu {...args} model={model} />
      </Wrapper>
    </ThemeProvider>
  );
};

interface MyMenuItemProps extends HTMLAttributes<HTMLDivElement>, RenderOptionProps {
  text: string;
  success?: boolean;
}

//<editor-fold desc="MyMenuItem">
const MyItem = styled.div<{
  selected?: boolean;
  hovered?: boolean;
  width?: number;
  success?: boolean;
}>`
  display: flex;
  align-items: center;
  user-select: none;
  flex-flow: wrap;
  position: relative;
  justify-content: space-between;
  outline: none;
  white-space: pre;
  margin: 0;
  cursor: pointer;
  padding: 12px 16px;

  ${typography['Body/Body 1 Long']}

  background: ${({ theme, selected }) =>
    selected ? theme.color['Opacity/Focus'] : theme.color['Special/Elevated BG']};

  &&[data-disabled='true'] {
    cursor: default;
    background-color: ${({ theme, selected }) =>
      selected ? theme.color['Opacity/Focus'] : theme.color['Special/Elevated BG']};
    color: ${(p) => p.theme.color['Neutral/Neutral 30']};
  }

  &&[data-hovered='true'] {
    background-color: ${(p) => p.theme.color['Opacity/Hover']};
    color: ${({ theme, success }) =>
      success ? theme.color['Success/Success 70'] : theme.color['Magenta/Magenta 60 Main']};
  }

  color: ${({ theme, success }) =>
    success ? theme.color['Success/Success 50 Main'] : theme.color['Purple/Purple 60 Main']};
`;

const MyMenuItem = ({
  text,
  onHover,
  onClickItem,
  disabled,
  hovered,
  selected = false,
  success = false,
  ...props
}: MyMenuItemProps) => {
  const handleMouseMove = () => {
    onHover?.();
  };

  const handleClick = () => {
    if (!disabled) onClickItem?.();
  };

  return (
    <MyItem
      selected={selected}
      data-disabled={disabled}
      data-hovered={hovered}
      success={success}
      onMouseMove={handleMouseMove}
      onClick={handleClick}
      {...props}
    >
      {text}
    </MyItem>
  );
};
//</editor-fold>

const CustomItemTemplate: ComponentStory<typeof Menu> = (args) => {
  const model = React.useMemo(() => {
    return STORY_ITEMS.map((item) => ({
      id: item.id,
      render: (options: RenderOptionProps) => (
        <MyMenuItem success={item.id === '3'} {...options} key={item.id} text={item.label} />
      ),
      disabled: item.value === 4,
    }));
  }, []);

  return (
    <>
      <Wrapper style={{ width: 'fit-content' }}>
        <Menu {...args} model={model} defaultSelected={'4'} />
      </Wrapper>
    </>
  );
};

const MenuRadiobuttonTemplate: ComponentStory<typeof Menu> = (args) => {
  const model = React.useMemo(() => {
    return STORY_ITEMS.map((item) => ({
      id: item.id,
      render: (options: RenderOptionProps) => (
        <MenuItem dimension={args.dimension} {...options} key={item.id}>
          <RadioButton dimension={args.dimension !== 's' ? 'm' : args.dimension} name="menuListOption" key={item.id}>
            {item.label}
          </RadioButton>
        </MenuItem>
      ),
    }));
  }, [args.dimension]);

  function swapBorder(theme: Theme): Theme {
    theme.shape.borderRadiusKind = (args as any).themeBorderKind || theme.shape.borderRadiusKind;
    return theme;
  }

  return (
    <ThemeProvider theme={swapBorder}>
      <Wrapper style={{ width: 'fit-content' }}>
        <Menu {...args} model={model} />
      </Wrapper>
    </ThemeProvider>
  );
};

const itemsLongText = [
  {
    id: '1',
    label: 'Option one',
    value: 1,
  },
  {
    id: '2',
    label: 'Option two',
    value: 2,
  },
  {
    id: '3',
    label: 'Привет, пупсик! Хотел тебе сказать, что ты андроид.',
    value: 3,
  },
  {
    id: '4',
    label: 'Option four',
    value: 4,
  },
  {
    id: '5',
    label: 'Option five',
    value: 5,
  },
  {
    id: '6',
    label: 'Option six',
    value: 7,
  },
  {
    id: '7',
    label: 'Option seven',
    value: 6,
  },
];
const MenuItemWithTooltip = TooltipHoc(MenuItem);

const MenuTooltipTemplate: ComponentStory<typeof Menu> = (args) => {
  const model = React.useMemo(() => {
    return itemsLongText.map((item) => {
      const tooltip = item.label.length > 20;

      return {
        id: item.id,
        render: (options: RenderOptionProps) =>
          tooltip ? (
            <MenuItemWithTooltip renderContent={() => item.label} dimension={args.dimension} {...options} key={item.id}>
              {item.label.slice(0, 17) + '...'}
            </MenuItemWithTooltip>
          ) : (
            <MenuItem dimension={args.dimension} {...options} key={item.id}>
              {item.label}
            </MenuItem>
          ),
      };
    });
  }, [args.dimension]);

  function swapBorder(theme: Theme): Theme {
    theme.shape.borderRadiusKind = (args as any).themeBorderKind || theme.shape.borderRadiusKind;
    return theme;
  }

  return (
    <ThemeProvider theme={swapBorder}>
      <Wrapper style={{ width: 'fit-content' }}>
        <Menu {...args} model={model} />
      </Wrapper>
    </ThemeProvider>
  );
};

const MultiLineMenuItem = styled(MenuItem)`
  white-space: pre-wrap;
`;

const MultiLineMenuTemplate: ComponentStory<typeof Menu> = (args) => {
  const model = React.useMemo(() => {
    return itemsLongText.map((item) => {
      return {
        id: item.id,
        render: (options: RenderOptionProps) => (
          <MultiLineMenuItem dimension={args.dimension} {...options} key={item.id}>
            {item.label}
          </MultiLineMenuItem>
        ),
      };
    });
  }, [args.dimension]);

  function swapBorder(theme: Theme): Theme {
    theme.shape.borderRadiusKind = (args as any).themeBorderKind || theme.shape.borderRadiusKind;
    return theme;
  }

  return (
    <ThemeProvider theme={swapBorder}>
      <Wrapper style={{ maxWidth: '200px' }}>
        <Menu {...args} model={model} />
      </Wrapper>
    </ThemeProvider>
  );
};

const ActionPanelFlex = css`
  display: flex;
  gap: 8px;
`;

const MenuActionsTwoButtonsTemplate: ComponentStory<typeof Menu> = (props) => {
  const model = React.useMemo(() => {
    return STORY_ITEMS.map((item) => ({
      id: item.id,
      render: (options: RenderOptionProps) => (
        <MenuItem dimension={props.dimension} {...options} key={item.id}>
          {item.label}
        </MenuItem>
      ),
    }));
  }, [props.dimension, STORY_ITEMS]);

  function swapBorder(theme: Theme): Theme {
    theme.shape.borderRadiusKind = (props as any).themeBorderKind || theme.shape.borderRadiusKind;
    return theme;
  }

  return (
    <ThemeProvider theme={swapBorder}>
      <Wrapper style={{ width: 'fit-content' }}>
        <Menu
          {...props}
          model={model}
          renderBottomPanel={({ dimension, menuActionsPanelCssMixin = ActionPanelFlex }) => {
            return (
              <MenuActionsPanel dimension={dimension} menuActionsPanelCssMixin={menuActionsPanelCssMixin}>
                <Button
                  dimension={'s'}
                  onClick={() => {
                    console.log('Button 1 clicked');
                  }}
                >
                  Action 1
                </Button>
                <Button
                  dimension={'s'}
                  appearance="secondary"
                  onClick={() => {
                    console.log('Button 2 clicked');
                  }}
                >
                  Action 2
                </Button>
              </MenuActionsPanel>
            );
          }}
        />
      </Wrapper>
    </ThemeProvider>
  );
};

const MenuActionsAddUserValueTemplate: ComponentStory<typeof Menu> = (props) => {
  const initialButtonText = 'Добавить';
  const theme = useTheme() || LIGHT_THEME;

  const [options, setOptions] = React.useState([...STORY_ITEMS]);
  const [inputValue, setInputValue] = React.useState<string>('');
  const [buttonText, setButtonText] = React.useState<string>(initialButtonText);
  const [buttonDisabled, setButtonDisabled] = React.useState<boolean>(true);
  const [active, setActive] = React.useState<string | undefined>(options[0].id);

  const model = React.useMemo(() => {
    return getHighlightedFilteredOptions(
      options,
      inputValue,
      theme.locales[theme.currentLocale].suggestInput.emptyMessage,
      props.dimension,
    );
  }, [props.dimension, options, inputValue]);

  const handleChange = (e: ChangeEvent<HTMLInputElement>) => {
    const inputValue = e.target.value;
    setInputValue(inputValue);
  };

  const handleKeyDown = (e: React.KeyboardEvent) => {
    const code = keyboardKey.getCode(e);

    // prevent selecting option on Space press
    if (code === keyboardKey[' ']) {
      e.stopPropagation();
    }
  };

  const handleTextButtonClick = () => {
    const newId = uid();
    const newValue = Math.floor(Math.random());
    const newOption = { id: newId, label: inputValue, value: newValue };
    const newOptions = [newOption, ...options];
    setOptions(newOptions);
    setActive(newId);
  };

  React.useEffect(() => {
    if (inputValue === '') {
      setButtonText(initialButtonText);
      setButtonDisabled(true);
    } else {
      setButtonText(`${initialButtonText} «${inputValue}»`);
      setButtonDisabled(false);
    }
  }, [inputValue]);

  const menuPanelContentDimension = props.dimension === undefined || props.dimension === 'l' ? 'm' : props.dimension;

  function swapBorder(theme: Theme): Theme {
    theme.shape.borderRadiusKind = (props as any).themeBorderKind || theme.shape.borderRadiusKind;
    return theme;
  }

  return (
    <ThemeProvider theme={swapBorder}>
      <Wrapper style={{ width: 'fit-content' }}>
        <Menu
          {...props}
          model={model}
          active={active}
          onActivateItem={setActive}
          onSelectItem={(id) => console.log(`Selected id: ${id}`)}
          renderTopPanel={({ dimension = menuPanelContentDimension }) => {
            return (
              <MenuActionsPanel dimension={dimension}>
                <TextInput
                  dimension={menuPanelContentDimension}
                  value={inputValue}
                  onChange={handleChange}
                  onKeyDown={(...p) => {
                    props.onKeyDown?.(...p);
                    handleKeyDown(...p);
                  }}
                />
              </MenuActionsPanel>
            );
          }}
          renderBottomPanel={({ dimension = menuPanelContentDimension }) => {
            return (
              <MenuActionsPanel dimension={dimension}>
                <TextButton
                  text={buttonText}
                  disabled={buttonDisabled}
                  icon={<PlusOutline />}
                  dimension={menuPanelContentDimension}
                  onClick={handleTextButtonClick}
                />
              </MenuActionsPanel>
            );
          }}
        />
      </Wrapper>
    </ThemeProvider>
  );
};

const itemsCheckboxGroup: Array<CheckboxGroupItemProps> = [
  {
    id: '1',
    label: 'Опция 1',
    checked: false,
    children: [
      {
        id: '1.1',
        label: 'Опция 1.1',
        checked: false,
      },
      {
        id: '1.2',
        label: 'Опция 1.2',
        checked: false,
        children: [
          {
            id: '1.2.1',
            label: 'Опция 1.2.1',
            checked: false,
          },
          {
            id: '1.2.2',
            label: 'Опция 1.2.2',
            checked: false,
          },
          {
            id: '1.2.3',
            label: 'Опция 1.2.3',
            checked: false,
          },
        ],
      },
      {
        id: '1.3',
        label: 'Опция 1.3',
        checked: false,
      },
    ],
  },
  {
    id: '2',
    label: 'Опция 2',
    checked: false,
  },
  {
    id: '3',
    label: 'Опция 3',
    checked: false,
  },
];

const MenuCheckboxGroupTemplate: ComponentStory<typeof Menu> = (args) => {
  const [internalModel, setInternalModel] = React.useState<Array<CheckboxGroupItemProps>>([...itemsCheckboxGroup]);
  const [activeOption, setActiveOption] = React.useState<string | undefined>();

  const map = React.useMemo(() => {
    return checkboxTreeToMap(internalModel);
  }, [internalModel]);

  const setChecked = (id: string, value: boolean) => {
    const mapItem = map.get(id);
    if (mapItem?.node.disabled) return;
    if (mapItem) {
      mapItem.node.checked = value;
    }

    if (mapItem?.dependencies?.length) {
      mapItem?.dependencies?.forEach((depId: string) => setChecked(depId, value));
    }
  };

  const toggleCheck = (id: string) => {
    const item = map.get(id);
    const hasChildren = !!item?.node.children;

    const indeterminate =
      item?.dependencies?.some((depId: string) => map.get(depId)?.node.checked) &&
      item?.dependencies?.some((depId: string) => !map.get(depId)?.node.checked);

    const checked = hasChildren
      ? indeterminate
        ? true
        : item?.dependencies?.every((depId: string) => map.get(depId)?.node.checked)
      : item?.node.checked;

    setChecked(id, !checked);

    setInternalModel([...internalModel]);
  };

  const model = React.useMemo(() => {
    const menuModel: MenuModelItemProps[] = [];
    map.forEach((item) => {
      const node = item.node;
      const hasChildren = !!node.children;
      const indeterminate =
        item.dependencies?.some((depId: string) => map.get(depId)?.node.checked) &&
        item.dependencies?.some((depId: string) => !map.get(depId)?.node.checked);
      const checked = hasChildren
        ? item.dependencies?.every((depId: string) => map.get(depId)?.node.checked)
        : !!node.checked;
      menuModel.push({
        id: node.id,
        render: (options: RenderOptionProps) => (
          <MenuItemWithCheckbox
            key={node.id}
            id={node.id}
            dimension={args.dimension}
            disabled={node.disabled}
            checked={checked}
            indeterminate={indeterminate}
            level={item.level}
            {...options}
          >
            {node.label}
          </MenuItemWithCheckbox>
        ),
        disabled: node.disabled,
      });
    });

    return menuModel;
  }, [args.dimension, map, activeOption]);

  const handleSelectItem = (id: string) => {
    console.log(`Option ${id} selected`);
    toggleCheck(id);
  };

  const handleActivateItem = (id: string | undefined) => {
    setActiveOption(id);
  };

  function swapBorder(theme: Theme): Theme {
    theme.shape.borderRadiusKind = (args as any).themeBorderKind || theme.shape.borderRadiusKind;
    return theme;
  }

  return (
    <ThemeProvider theme={swapBorder}>
      <Wrapper style={{ width: 'fit-content' }}>
        <Menu
          {...args}
          model={model}
          onSelectItem={handleSelectItem}
          active={activeOption}
          onActivateItem={handleActivateItem}
          disableSelectedOptionHighlight={true}
        />
      </Wrapper>
    </ThemeProvider>
  );
};

export const Simple = SimpleTemplate.bind({});
Simple.storyName = 'Базовый пример';

//<editor-fold desc="Пример с иконками и дополнительным текстом">
const IconsStory: ComponentStory<typeof Menu> = (props) => (
  <IconsAndAdditionalTextTemplate model={[]} {...cleanUpProps(props)} />
);
export const IconsExample = IconsStory.bind({});
IconsExample.parameters = {
  docs: {
    source: {
      code: IconsAndAdditionalTextRaw,
    },
    description: {
      story: 'Пример меню с иконками и дополнительным текстом',
    },
  },
};
IconsExample.storyName = 'Пример с иконками и дополнительным текстом';
//</editor-fold>

//<editor-fold desc="Пример с большим количеством item">
const CardGroupsStory: ComponentStory<typeof Menu> = (props) => (
  <CardGroupsTemplate model={[]} {...cleanUpProps(props)} />
);
export const CardGroupsExample = CardGroupsStory.bind({});
CardGroupsExample.parameters = {
  docs: {
    source: {
      code: CardGroupsRaw,
    },
    description: {
      story: 'Пример построения меню с группированием пунктов',
    },
  },
};
CardGroupsExample.storyName = 'Пример с группами карт';
//</editor-fold>

export const CustomItems = CustomItemTemplate.bind({});

//<editor-fold desc="Меню с checkbox">
const CheckboxMenuStory: ComponentStory<typeof Menu> = (props) => (
  <CheckboxMenuTemplate model={[]} {...cleanUpProps(props)} />
);
export const CheckboxMenuExample = CheckboxMenuStory.bind({});
CheckboxMenuExample.parameters = {
  docs: {
    source: {
      code: CheckboxMenuRaw,
    },
    description: {
      story: 'Пример меню с пунктами, содержащими Checkbox.',
    },
  },
};
CheckboxMenuExample.storyName = 'Меню с checkbox';
//</editor-fold>

export const MenuRadiobutton = MenuRadiobuttonTemplate.bind({});
export const MenuTooltip = MenuTooltipTemplate.bind({});
export const MultiLineMenu = MultiLineMenuTemplate.bind({});
export const MenuActionsTwoButtons = MenuActionsTwoButtonsTemplate.bind({});
export const MenuActionsAddUserValue = MenuActionsAddUserValueTemplate.bind({});
export const MenuCheckboxGroup = MenuCheckboxGroupTemplate.bind({});

//<editor-fold desc="Пример с большим количеством item">
const LargeNumberOfItemsStory: ComponentStory<typeof Menu> = (props) => (
  <LargeNumberOfItemsTemplate model={[]} {...cleanUpProps(props)} />
);
export const LargeNumberOfItemsExample = LargeNumberOfItemsStory.bind({});
LargeNumberOfItemsExample.parameters = {
  docs: {
    source: {
      code: LargeNumberOfItemsRaw,
    },
    description: {
      story: 'Пример с большим количеством item. Для проверки прокрутки меню при быстрой смене активного элемента.',
    },
  },
};
LargeNumberOfItemsExample.storyName = 'Пример с большим количеством item';
//</editor-fold>

//<editor-fold desc="Пример без цикла обхода пунктов">
const MenuWithLockCycleScrollStory: ComponentStory<typeof Menu> = (props) => (
  <MenuWithLockCycleScrollTemplate model={[]} {...cleanUpProps(props)} />
);

export const MenuWithLockCycleScrollExample = MenuWithLockCycleScrollStory.bind({});
MenuWithLockCycleScrollExample.parameters = {
  docs: {
    source: {
      code: MenuWithLockCycleScrollRaw,
    },
    description: {
      story:
        'Для блокировки цикличного обхода пунктов меню можно использовать onForwardCycleApprove и onBackwardCycleApprove.',
    },
  },
};
MenuWithLockCycleScrollExample.storyName = 'Пример без цикла обхода пунктов';
//</editor-fold>

//<editor-fold desc="Виртуальный скролл">
const VirtualScrollStory: ComponentStory<typeof Menu> = (props) => (
  <VirtualScrollTemplate model={[]} {...cleanUpProps(props)} />
);
export const VirtualScrollExample = VirtualScrollStory.bind({});
VirtualScrollExample.parameters = {
  docs: {
    source: {
      code: VirtualScrollRaw,
    },
    description: {
      story:
        'Для включения виртуального скролла, необходимо передать в параметр virtualScroll объект, ' +
        'содержаний размер 1 элемента меню, для расчета максимальной высоты контейнера меню. ' +
        'Или установить значение "auto". В этом случае максимальная высота будет рассчитана исходя из свойства "dimension"',
    },
  },
};
VirtualScrollExample.storyName = 'Виртуальный скролл';
//</editor-fold>

CustomItems.storyName = 'Пример с кастомными пунктами меню';
MenuRadiobutton.storyName = 'Пример с Radiobutton';
MenuTooltip.storyName = 'Пример с Tooltip';
MultiLineMenu.storyName = 'Пример с многострочными пунктами';
MenuActionsTwoButtons.storyName = 'Пример с Actions с двумя кнопками';
MenuActionsAddUserValue.storyName = 'Пример с Actions и Search';
MenuCheckboxGroup.storyName = 'Пример с CheckboxGroup';<|MERGE_RESOLUTION|>--- conflicted
+++ resolved
@@ -19,19 +19,8 @@
   checkboxTreeToMap,
   MenuItemWithCheckbox,
 } from '@admiral-ds/react-ui';
-<<<<<<< HEAD
 import type { MenuModelItemProps, RenderOptionProps, Theme, CheckboxGroupItemProps } from '@admiral-ds/react-ui';
-import styled, { css, ThemeContext, ThemeProvider } from 'styled-components';
-=======
-import type {
-  ItemProps,
-  RenderOptionProps,
-  Theme,
-  CheckboxGroupItemProps,
-  ItemWithCheckbox,
-} from '@admiral-ds/react-ui';
 import styled, { css, useTheme, ThemeProvider } from 'styled-components';
->>>>>>> 1952ccb7
 import { withDesign } from 'storybook-addon-designs';
 import { ReactComponent as PlusOutline } from '@admiral-ds/icons/build/service/PlusOutline.svg';
 import { uid } from '#src/components/common/uid';
