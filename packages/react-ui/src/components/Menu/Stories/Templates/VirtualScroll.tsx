--- conflicted
+++ resolved
@@ -1,19 +1,8 @@
 import * as React from 'react';
-<<<<<<< HEAD
-import styled, { ThemeProvider } from 'styled-components';
-import { Menu } from '#src/components/Menu';
-import { MenuItem } from '#src/components/Menu/MenuItem';
-import { createItems } from '#src/components/Menu/Stories/Templates/utils';
-import { mediumGroupBorderRadius } from '#src/components/themes';
-import type { MenuProps } from '#src/components/Menu';
-import type { RenderOptionProps } from '#src/components/Menu/MenuItem';
-import type { Theme } from '#src/components/themes';
-=======
 import { Menu, MenuItem, mediumGroupBorderRadius } from '@admiral-ds/react-ui';
 import type { MenuProps, RenderOptionProps, Theme } from '@admiral-ds/react-ui';
 import styled, { ThemeProvider } from 'styled-components';
 import { createItems } from './utils';
->>>>>>> 3b96bd1d
 
 const ITEMS = createItems(40);
 
