--- conflicted
+++ resolved
@@ -4,44 +4,12 @@
     "packages/*"
   ],
   "scripts": {
-<<<<<<< HEAD
-    "build": "vite build && ttsc --emitDeclarationOnly",
-    "test": "jest",
-    "test:update": "jest -u",
-    "test:watch": "jest --watch",
-    "lint": "eslint './src/**/*.{js,jsx,ts,tsx}' --quiet --fix",
-    "storybook": "npm run generate-svg-icon-exports && NODE_OPTIONS=--openssl-legacy-provider start-storybook -p 6006",
-    "build-storybook": "npm run generate-svg-icon-exports && build-storybook",
-    "release": "standard-version",
-    "generate-svg-icon-exports": "node ./scripts/generate-svg-icon-exports.cjs",
-    "prepublishOnly": "npm run build",
-    "deploy-storybook": "NODE_OPTIONS=--openssl-legacy-provider storybook-to-ghpages"
-  },
-  "dependencies": {
-    "@admiral-ds/flags": "^2.0.0",
-    "@admiral-ds/fonts": "^2.0.0",
-    "@admiral-ds/icons": "^2.0.0",
-    "dayjs": "^1.11.7",
-    "react": ">=16",
-    "react-dom": ">=16",
-    "styled-components": "^5.1.0"
-  },
-  "peerDependencies": {
-    "@admiral-ds/flags": "^2.0.0",
-    "@admiral-ds/fonts": "^2.0.0",
-    "@admiral-ds/icons": "^2.0.0",
-    "dayjs": "^1.11.7",
-    "react": ">=16",
-    "react-dom": ">=16",
-    "styled-components": "^5.1.0"
-=======
     "build": "turbo run build",
     "dev": "turbo run dev --no-cache --continue",
     "storybook": "npm run storybook -w @admiral-ds/react-ui",
     "clean": "rm -rf ./**/node_modules ./**/package-lock.json",
     "test": "npm run test --workspaces --if-present",
     "build-storybook": "npm run build-storybook -w @admiral-ds/react-ui"
->>>>>>> fa3b94c0
   },
   "devDependencies": {
     "turbo": "latest"
