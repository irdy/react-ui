--- conflicted
+++ resolved
@@ -183,11 +183,7 @@
       >
         <label
           class="c1 c2"
-<<<<<<< HEAD
-          data-field-id="25tukzaqrn604hky55vfcn7"
-=======
           data-field-id="checkboxFieldMoscow"
->>>>>>> b624ed4a
           disabled=""
         >
           <div
@@ -196,11 +192,7 @@
             <input
               class="c6"
               disabled=""
-<<<<<<< HEAD
-              id="25tukzaqrn604hky55vfcn7"
-=======
               id="checkboxFieldMoscow"
->>>>>>> b624ed4a
               type="checkbox"
             />
             <div
@@ -217,11 +209,7 @@
         </label>
         <label
           class="c1 c2"
-<<<<<<< HEAD
-          data-field-id="26fzddfl1710cda22tellqo"
-=======
           data-field-id="checkboxFieldVoronezh"
->>>>>>> b624ed4a
           disabled=""
         >
           <div
@@ -230,11 +218,7 @@
             <input
               class="c6"
               disabled=""
-<<<<<<< HEAD
-              id="26fzddfl1710cda22tellqo"
-=======
               id="checkboxFieldVoronezh"
->>>>>>> b624ed4a
               type="checkbox"
             />
             <div
@@ -251,11 +235,7 @@
         </label>
         <label
           class="c1 c2"
-<<<<<<< HEAD
-          data-field-id="26hhivtb7os0rc917rkfav"
-=======
           data-field-id="checkboxFieldSamara"
->>>>>>> b624ed4a
           disabled=""
         >
           <div
@@ -264,11 +244,7 @@
             <input
               class="c6"
               disabled=""
-<<<<<<< HEAD
-              id="26hhivtb7os0rc917rkfav"
-=======
               id="checkboxFieldSamara"
->>>>>>> b624ed4a
               type="checkbox"
             />
             <div
@@ -465,11 +441,7 @@
     >
       <label
         class="c1 c2"
-<<<<<<< HEAD
-        data-field-id="25tukzaqrn604hky55vfcn7"
-=======
         data-field-id="checkboxFieldMoscow"
->>>>>>> b624ed4a
         disabled=""
       >
         <div
@@ -478,11 +450,7 @@
           <input
             class="c6"
             disabled=""
-<<<<<<< HEAD
-            id="25tukzaqrn604hky55vfcn7"
-=======
             id="checkboxFieldMoscow"
->>>>>>> b624ed4a
             type="checkbox"
           />
           <div
@@ -499,11 +467,7 @@
       </label>
       <label
         class="c1 c2"
-<<<<<<< HEAD
-        data-field-id="26fzddfl1710cda22tellqo"
-=======
         data-field-id="checkboxFieldVoronezh"
->>>>>>> b624ed4a
         disabled=""
       >
         <div
@@ -512,11 +476,7 @@
           <input
             class="c6"
             disabled=""
-<<<<<<< HEAD
-            id="26fzddfl1710cda22tellqo"
-=======
             id="checkboxFieldVoronezh"
->>>>>>> b624ed4a
             type="checkbox"
           />
           <div
@@ -533,11 +493,7 @@
       </label>
       <label
         class="c1 c2"
-<<<<<<< HEAD
-        data-field-id="26hhivtb7os0rc917rkfav"
-=======
         data-field-id="checkboxFieldSamara"
->>>>>>> b624ed4a
         disabled=""
       >
         <div
@@ -546,11 +502,7 @@
           <input
             class="c6"
             disabled=""
-<<<<<<< HEAD
-            id="26hhivtb7os0rc917rkfav"
-=======
             id="checkboxFieldSamara"
->>>>>>> b624ed4a
             type="checkbox"
           />
           <div
@@ -804,22 +756,14 @@
         Выберите города
         <label
           class="c1 c2"
-<<<<<<< HEAD
-          data-field-id="20r0mz5wu1a0emvhkh19ru"
-=======
           data-field-id="checkboxFieldMoscow"
->>>>>>> b624ed4a
         >
           <div
             class="c3 c4 c5"
           >
             <input
               class="c6"
-<<<<<<< HEAD
-              id="20r0mz5wu1a0emvhkh19ru"
-=======
               id="checkboxFieldMoscow"
->>>>>>> b624ed4a
               type="checkbox"
             />
             <div
@@ -836,22 +780,14 @@
         </label>
         <label
           class="c1 c2"
-<<<<<<< HEAD
-          data-field-id="21j8c49prw708tg0oapkdlp"
-=======
           data-field-id="checkboxFieldVoronezh"
->>>>>>> b624ed4a
         >
           <div
             class="c3 c4 c5"
           >
             <input
               class="c6"
-<<<<<<< HEAD
-              id="21j8c49prw708tg0oapkdlp"
-=======
               id="checkboxFieldVoronezh"
->>>>>>> b624ed4a
               type="checkbox"
             />
             <div
@@ -868,22 +804,14 @@
         </label>
         <label
           class="c1 c2"
-<<<<<<< HEAD
-          data-field-id="21kk0vf4lyy00vx6xa69td6e"
-=======
           data-field-id="checkboxFieldSamara"
->>>>>>> b624ed4a
         >
           <div
             class="c3 c4 c5"
           >
             <input
               class="c6"
-<<<<<<< HEAD
-              id="21kk0vf4lyy00vx6xa69td6e"
-=======
               id="checkboxFieldSamara"
->>>>>>> b624ed4a
               type="checkbox"
             />
             <div
@@ -1080,22 +1008,14 @@
       Выберите города
       <label
         class="c1 c2"
-<<<<<<< HEAD
-        data-field-id="20r0mz5wu1a0emvhkh19ru"
-=======
         data-field-id="checkboxFieldMoscow"
->>>>>>> b624ed4a
       >
         <div
           class="c3 c4 c5"
         >
           <input
             class="c6"
-<<<<<<< HEAD
-            id="20r0mz5wu1a0emvhkh19ru"
-=======
             id="checkboxFieldMoscow"
->>>>>>> b624ed4a
             type="checkbox"
           />
           <div
@@ -1112,22 +1032,14 @@
       </label>
       <label
         class="c1 c2"
-<<<<<<< HEAD
-        data-field-id="21j8c49prw708tg0oapkdlp"
-=======
         data-field-id="checkboxFieldVoronezh"
->>>>>>> b624ed4a
       >
         <div
           class="c3 c4 c5"
         >
           <input
             class="c6"
-<<<<<<< HEAD
-            id="21j8c49prw708tg0oapkdlp"
-=======
             id="checkboxFieldVoronezh"
->>>>>>> b624ed4a
             type="checkbox"
           />
           <div
@@ -1144,22 +1056,14 @@
       </label>
       <label
         class="c1 c2"
-<<<<<<< HEAD
-        data-field-id="21kk0vf4lyy00vx6xa69td6e"
-=======
         data-field-id="checkboxFieldSamara"
->>>>>>> b624ed4a
       >
         <div
           class="c3 c4 c5"
         >
           <input
             class="c6"
-<<<<<<< HEAD
-            id="21kk0vf4lyy00vx6xa69td6e"
-=======
             id="checkboxFieldSamara"
->>>>>>> b624ed4a
             type="checkbox"
           />
           <div
@@ -1412,22 +1316,14 @@
       >
         <label
           class="c1 c2"
-<<<<<<< HEAD
-          data-field-id="23uzj49blah00z96ky1m5wv"
-=======
           data-field-id="checkboxFieldMoscow"
->>>>>>> b624ed4a
         >
           <div
             class="c3 c4 c5"
           >
             <input
               class="c6"
-<<<<<<< HEAD
-              id="23uzj49blah00z96ky1m5wv"
-=======
               id="checkboxFieldMoscow"
->>>>>>> b624ed4a
               type="checkbox"
             />
             <div
@@ -1444,22 +1340,14 @@
         </label>
         <label
           class="c1 c2"
-<<<<<<< HEAD
-          data-field-id="24s40jmxjhy0kmzirbwv8p"
-=======
           data-field-id="checkboxFieldVoronezh"
->>>>>>> b624ed4a
         >
           <div
             class="c3 c4 c5"
           >
             <input
               class="c6"
-<<<<<<< HEAD
-              id="24s40jmxjhy0kmzirbwv8p"
-=======
               id="checkboxFieldVoronezh"
->>>>>>> b624ed4a
               type="checkbox"
             />
             <div
@@ -1476,22 +1364,14 @@
         </label>
         <label
           class="c1 c2"
-<<<<<<< HEAD
-          data-field-id="24t9mi1hqx10a99ojk7d5g"
-=======
           data-field-id="checkboxFieldSamara"
->>>>>>> b624ed4a
         >
           <div
             class="c3 c4 c5"
           >
             <input
               class="c6"
-<<<<<<< HEAD
-              id="24t9mi1hqx10a99ojk7d5g"
-=======
               id="checkboxFieldSamara"
->>>>>>> b624ed4a
               type="checkbox"
             />
             <div
@@ -1687,22 +1567,14 @@
     >
       <label
         class="c1 c2"
-<<<<<<< HEAD
-        data-field-id="23uzj49blah00z96ky1m5wv"
-=======
         data-field-id="checkboxFieldMoscow"
->>>>>>> b624ed4a
       >
         <div
           class="c3 c4 c5"
         >
           <input
             class="c6"
-<<<<<<< HEAD
-            id="23uzj49blah00z96ky1m5wv"
-=======
             id="checkboxFieldMoscow"
->>>>>>> b624ed4a
             type="checkbox"
           />
           <div
@@ -1719,22 +1591,14 @@
       </label>
       <label
         class="c1 c2"
-<<<<<<< HEAD
-        data-field-id="24s40jmxjhy0kmzirbwv8p"
-=======
         data-field-id="checkboxFieldVoronezh"
->>>>>>> b624ed4a
       >
         <div
           class="c3 c4 c5"
         >
           <input
             class="c6"
-<<<<<<< HEAD
-            id="24s40jmxjhy0kmzirbwv8p"
-=======
             id="checkboxFieldVoronezh"
->>>>>>> b624ed4a
             type="checkbox"
           />
           <div
@@ -1751,22 +1615,14 @@
       </label>
       <label
         class="c1 c2"
-<<<<<<< HEAD
-        data-field-id="24t9mi1hqx10a99ojk7d5g"
-=======
         data-field-id="checkboxFieldSamara"
->>>>>>> b624ed4a
       >
         <div
           class="c3 c4 c5"
         >
           <input
             class="c6"
-<<<<<<< HEAD
-            id="24t9mi1hqx10a99ojk7d5g"
-=======
             id="checkboxFieldSamara"
->>>>>>> b624ed4a
             type="checkbox"
           />
           <div
@@ -2019,22 +1875,14 @@
       >
         <label
           class="c1 c2"
-<<<<<<< HEAD
-          data-field-id="1vu8kd1r4c08kmxehuawls"
-=======
           data-field-id="checkboxFieldMoscow"
->>>>>>> b624ed4a
         >
           <div
             class="c3 c4 c5"
           >
             <input
               class="c6"
-<<<<<<< HEAD
-              id="1vu8kd1r4c08kmxehuawls"
-=======
               id="checkboxFieldMoscow"
->>>>>>> b624ed4a
               type="checkbox"
             />
             <div
@@ -2051,22 +1899,14 @@
         </label>
         <label
           class="c1 c2"
-<<<<<<< HEAD
-          data-field-id="1xonx3sapus0f7oi3t9cs1s"
-=======
           data-field-id="checkboxFieldVoronezh"
->>>>>>> b624ed4a
         >
           <div
             class="c3 c4 c5"
           >
             <input
               class="c6"
-<<<<<<< HEAD
-              id="1xonx3sapus0f7oi3t9cs1s"
-=======
               id="checkboxFieldVoronezh"
->>>>>>> b624ed4a
               type="checkbox"
             />
             <div
@@ -2083,22 +1923,14 @@
         </label>
         <label
           class="c1 c2"
-<<<<<<< HEAD
-          data-field-id="1ykvkbvy6n204bzn9y0az8h"
-=======
           data-field-id="checkboxFieldSamara"
->>>>>>> b624ed4a
         >
           <div
             class="c3 c4 c5"
           >
             <input
               class="c6"
-<<<<<<< HEAD
-              id="1ykvkbvy6n204bzn9y0az8h"
-=======
               id="checkboxFieldSamara"
->>>>>>> b624ed4a
               type="checkbox"
             />
             <div
@@ -2294,22 +2126,14 @@
     >
       <label
         class="c1 c2"
-<<<<<<< HEAD
-        data-field-id="1vu8kd1r4c08kmxehuawls"
-=======
         data-field-id="checkboxFieldMoscow"
->>>>>>> b624ed4a
       >
         <div
           class="c3 c4 c5"
         >
           <input
             class="c6"
-<<<<<<< HEAD
-            id="1vu8kd1r4c08kmxehuawls"
-=======
             id="checkboxFieldMoscow"
->>>>>>> b624ed4a
             type="checkbox"
           />
           <div
@@ -2326,22 +2150,14 @@
       </label>
       <label
         class="c1 c2"
-<<<<<<< HEAD
-        data-field-id="1xonx3sapus0f7oi3t9cs1s"
-=======
         data-field-id="checkboxFieldVoronezh"
->>>>>>> b624ed4a
       >
         <div
           class="c3 c4 c5"
         >
           <input
             class="c6"
-<<<<<<< HEAD
-            id="1xonx3sapus0f7oi3t9cs1s"
-=======
             id="checkboxFieldVoronezh"
->>>>>>> b624ed4a
             type="checkbox"
           />
           <div
@@ -2358,22 +2174,14 @@
       </label>
       <label
         class="c1 c2"
-<<<<<<< HEAD
-        data-field-id="1ykvkbvy6n204bzn9y0az8h"
-=======
         data-field-id="checkboxFieldSamara"
->>>>>>> b624ed4a
       >
         <div
           class="c3 c4 c5"
         >
           <input
             class="c6"
-<<<<<<< HEAD
-            id="1ykvkbvy6n204bzn9y0az8h"
-=======
             id="checkboxFieldSamara"
->>>>>>> b624ed4a
             type="checkbox"
           />
           <div
