// Jest Snapshot v1, https://goo.gl/fbAQLP

exports[`Notification should render error components with all properties 1`] = `
{
  "asFragment": [Function],
  "baseElement": .c5 {
  cursor: pointer;
  display: flex;
  align-items: center;
  width: fit-content;
  text-decoration: none;
  position: relative;
  border-radius: var(--admiral-border-radius-Medium, 4px);
  color: var(--admiral-color-Primary_Primary60Main, #0062FF);
  font-family: var(--admiral-font-family, 'VTB Group UI', sans-serif);
  font-style: normal;
  font-weight: var(--admiral-font-weight-Body_Body1Long, 400);
  font-size: var(--admiral-font-size-Body_Body1Long, 16px);
  line-height: var(--admiral-line-height-Body_Body1Long, 24px);
  font-feature-settings: 'tnum' on,'lnum' on;
  text-rendering: geometricPrecision;
}

.c5 *[fill^='#'] {
  fill: #0062FF;
}

.c5:hover {
  color: var(--admiral-color-Primary_Primary70, #0046E2);
}

.c5:hover *[fill^='#'] {
  fill: var(--admiral-color-Primary_Primary70, #0046E2);
}

.c5:focus {
  color: var(--admiral-color-Primary_Primary70, #0046E2);
  outline-color: var(--admiral-color-Primary_Primary70, #0046E2);
}

.c5:focus *[fill^='#'] {
  fill: var(--admiral-color-Primary_Primary70, #0046E2);
}

.c5:active {
  color: var(--admiral-color-Primary_Primary80, #0132B0);
}

.c5:active *[fill^='#'] {
  fill: var(--admiral-color-Primary_Primary80, #0132B0);
}

.c5:focus-visible {
  outline-offset: 2px;
  outline: var(--admiral-color-Primary_Primary60Main, #0062FF) solid 2px;
}

<<<<<<< HEAD
.c5 *[fill^='#'] {
  fill: var(--admiral-color-Primary_Primary60Main, #0062FF);
}

=======
>>>>>>> dcdaa817
.c11 {
  position: absolute;
  top: 0;
  left: 0;
  height: 100%;
}

.c11>svg {
  height: 20px;
  width: 20px;
}

.c10 {
  width: 28px;
  height: 28px;
  border-radius: 50%;
  background-color: transparent;
  pointer-events: none;
  position: absolute;
  left: 50%;
  top: 50%;
  transform: translate(-50%, -50%);
}

.c7 {
  position: relative;
  padding: 0;
  margin: 4px;
  box-sizing: border-box;
  border: none;
  background-color: transparent;
  appearance: none;
  flex: 0 0 auto;
  height: 20px;
  width: 20px;
  border-radius: var(--admiral-border-radius-Small, 4px);
  overflow: visible;
  cursor: pointer;
}

.c7 >* {
  pointer-events: none;
}

.c7:disabled {
  cursor: default;
}

.c7:disabled *[fill^='#'] {
  fill: var(--admiral-color-Neutral_Neutral30, #B0B5BD);
}

.c7:not(:disabled):focus-visible {
  outline-offset: 2px;
  outline: var(--admiral-color-Primary_Primary60Main, #0062FF) solid 2px;
}

.c7:not(:disabled):focus >.c9 {
  background-color: transparent;
}

<<<<<<< HEAD
.c7:hover >.c9 {
  background-color: var(--admiral-color-Opacity_Hover, #0000000D);
}

.c7:active >.c9 {
  background-color: var(--admiral-color-Opacity_Press, #0000001F);
=======
.c7:not(:disabled):hover >.c9 {
  background-color: #0000000D;
}

.c7:not(:disabled):active >.c9 {
  background-color: #0000001F;
>>>>>>> dcdaa817
}

.c7:not(:disabled):focus-visible >.c9 {
  background-color: transparent;
}

.c0 {
  overflow: hidden;
  position: relative;
  box-sizing: border-box;
  border-radius: var(--admiral-border-radius-Medium, 4px);
  padding: 12px 44px 12px 52px;
  border-width: 1px;
  border-style: solid;
  border-color: var(--admiral-color-Primary_Primary60Main, #0062FF);
  background-color: var(--admiral-color-Primary_Primary10, #EDF5FF);
}

.c2 {
  display: flex;
  flex-direction: column;
  padding: 2px 0;
}

.c3 {
  font-family: var(--admiral-font-family, 'VTB Group UI', sans-serif);
  font-style: normal;
  font-weight: var(--admiral-font-weight-Subtitle_Subtitle3, 550);
  font-size: var(--admiral-font-size-Subtitle_Subtitle3, 14px);
  line-height: var(--admiral-line-height-Subtitle_Subtitle3, 20px);
  font-feature-settings: 'tnum' on,'lnum' on;
  text-rendering: geometricPrecision;
  color: var(--admiral-color-Neutral_Neutral90, #23262D);
  margin-bottom: 4px;
}

.c4 {
  font-family: var(--admiral-font-family, 'VTB Group UI', sans-serif);
  font-style: normal;
  font-weight: var(--admiral-font-weight-Body_Body2Long, 400);
  font-size: var(--admiral-font-size-Body_Body2Long, 14px);
  line-height: var(--admiral-line-height-Body_Body2Long, 20px);
  font-feature-settings: 'tnum' on,'lnum' on;
  text-rendering: geometricPrecision;
  color: var(--admiral-color-Neutral_Neutral90, #23262D);
}

.c8 {
  position: absolute;
  top: 10px;
  right: 8px;
}

.c1 {
  position: absolute;
  top: 12px;
  left: 16px;
  width: 24px;
  height: 24px;
}

.c1 svg {
  width: 24px;
  height: 24px;
}

.c1 svg *[fill^='#'] {
  fill: var(--admiral-color-Primary_Primary60Main, #0062FF);
}

.c6 {
  margin-top: 4px;
  font-family: var(--admiral-font-family, 'VTB Group UI', sans-serif);
  font-style: normal;
  font-weight: var(--admiral-font-weight-Button_Button2, 500);
  font-size: var(--admiral-font-size-Button_Button2, 14px);
  line-height: var(--admiral-line-height-Button_Button2, 20px);
  font-feature-settings: 'tnum' on,'lnum' on;
  text-rendering: geometricPrecision;
}

<body>
    <div>
      <div
        aria-live="polite"
        class="c0"
        role="status"
      >
        <div
          class="c1"
        >
          <div />
        </div>
        <div
          class="c2"
        >
          <div
            class="c3"
          >
            Title
          </div>
          <div
            class="c4"
          >
            text
          </div>
          <a
            class="c5 c6"
            href="http://localhost"
          >
            Link
          </a>
        </div>
        <button
          class="c7 close-button c8"
          type="button"
        >
          <div
            aria-hidden="true"
            class="c9 c10"
          />
          <div
            aria-hidden="true"
            class="c11"
          >
            <div
              aria-hidden="true"
            />
          </div>
        </button>
      </div>
    </div>
  </body>,
  "container": .c5 {
  cursor: pointer;
  display: flex;
  align-items: center;
  width: fit-content;
  text-decoration: none;
  position: relative;
  border-radius: var(--admiral-border-radius-Medium, 4px);
  color: var(--admiral-color-Primary_Primary60Main, #0062FF);
  font-family: var(--admiral-font-family, 'VTB Group UI', sans-serif);
  font-style: normal;
  font-weight: var(--admiral-font-weight-Body_Body1Long, 400);
  font-size: var(--admiral-font-size-Body_Body1Long, 16px);
  line-height: var(--admiral-line-height-Body_Body1Long, 24px);
  font-feature-settings: 'tnum' on,'lnum' on;
  text-rendering: geometricPrecision;
}

.c5 *[fill^='#'] {
  fill: #0062FF;
}

.c5:hover {
  color: var(--admiral-color-Primary_Primary70, #0046E2);
}

.c5:hover *[fill^='#'] {
  fill: var(--admiral-color-Primary_Primary70, #0046E2);
}

.c5:focus {
  color: var(--admiral-color-Primary_Primary70, #0046E2);
  outline-color: var(--admiral-color-Primary_Primary70, #0046E2);
}

.c5:focus *[fill^='#'] {
  fill: var(--admiral-color-Primary_Primary70, #0046E2);
}

.c5:active {
  color: var(--admiral-color-Primary_Primary80, #0132B0);
}

.c5:active *[fill^='#'] {
  fill: var(--admiral-color-Primary_Primary80, #0132B0);
}

.c5:focus-visible {
  outline-offset: 2px;
  outline: var(--admiral-color-Primary_Primary60Main, #0062FF) solid 2px;
}

<<<<<<< HEAD
.c5 *[fill^='#'] {
  fill: var(--admiral-color-Primary_Primary60Main, #0062FF);
}

=======
>>>>>>> dcdaa817
.c11 {
  position: absolute;
  top: 0;
  left: 0;
  height: 100%;
}

.c11>svg {
  height: 20px;
  width: 20px;
}

.c10 {
  width: 28px;
  height: 28px;
  border-radius: 50%;
  background-color: transparent;
  pointer-events: none;
  position: absolute;
  left: 50%;
  top: 50%;
  transform: translate(-50%, -50%);
}

.c7 {
  position: relative;
  padding: 0;
  margin: 4px;
  box-sizing: border-box;
  border: none;
  background-color: transparent;
  appearance: none;
  flex: 0 0 auto;
  height: 20px;
  width: 20px;
  border-radius: var(--admiral-border-radius-Small, 4px);
  overflow: visible;
  cursor: pointer;
}

.c7 >* {
  pointer-events: none;
}

.c7:disabled {
  cursor: default;
}

.c7:disabled *[fill^='#'] {
  fill: var(--admiral-color-Neutral_Neutral30, #B0B5BD);
}

.c7:not(:disabled):focus-visible {
  outline-offset: 2px;
  outline: var(--admiral-color-Primary_Primary60Main, #0062FF) solid 2px;
}

.c7:not(:disabled):focus >.c9 {
  background-color: transparent;
}

<<<<<<< HEAD
.c7:hover >.c9 {
  background-color: var(--admiral-color-Opacity_Hover, #0000000D);
}

.c7:active >.c9 {
  background-color: var(--admiral-color-Opacity_Press, #0000001F);
=======
.c7:not(:disabled):hover >.c9 {
  background-color: #0000000D;
}

.c7:not(:disabled):active >.c9 {
  background-color: #0000001F;
>>>>>>> dcdaa817
}

.c7:not(:disabled):focus-visible >.c9 {
  background-color: transparent;
}

.c0 {
  overflow: hidden;
  position: relative;
  box-sizing: border-box;
  border-radius: var(--admiral-border-radius-Medium, 4px);
  padding: 12px 44px 12px 52px;
  border-width: 1px;
  border-style: solid;
  border-color: var(--admiral-color-Primary_Primary60Main, #0062FF);
  background-color: var(--admiral-color-Primary_Primary10, #EDF5FF);
}

.c2 {
  display: flex;
  flex-direction: column;
  padding: 2px 0;
}

.c3 {
  font-family: var(--admiral-font-family, 'VTB Group UI', sans-serif);
  font-style: normal;
  font-weight: var(--admiral-font-weight-Subtitle_Subtitle3, 550);
  font-size: var(--admiral-font-size-Subtitle_Subtitle3, 14px);
  line-height: var(--admiral-line-height-Subtitle_Subtitle3, 20px);
  font-feature-settings: 'tnum' on,'lnum' on;
  text-rendering: geometricPrecision;
  color: var(--admiral-color-Neutral_Neutral90, #23262D);
  margin-bottom: 4px;
}

.c4 {
  font-family: var(--admiral-font-family, 'VTB Group UI', sans-serif);
  font-style: normal;
  font-weight: var(--admiral-font-weight-Body_Body2Long, 400);
  font-size: var(--admiral-font-size-Body_Body2Long, 14px);
  line-height: var(--admiral-line-height-Body_Body2Long, 20px);
  font-feature-settings: 'tnum' on,'lnum' on;
  text-rendering: geometricPrecision;
  color: var(--admiral-color-Neutral_Neutral90, #23262D);
}

.c8 {
  position: absolute;
  top: 10px;
  right: 8px;
}

.c1 {
  position: absolute;
  top: 12px;
  left: 16px;
  width: 24px;
  height: 24px;
}

.c1 svg {
  width: 24px;
  height: 24px;
}

.c1 svg *[fill^='#'] {
  fill: var(--admiral-color-Primary_Primary60Main, #0062FF);
}

.c6 {
  margin-top: 4px;
  font-family: var(--admiral-font-family, 'VTB Group UI', sans-serif);
  font-style: normal;
  font-weight: var(--admiral-font-weight-Button_Button2, 500);
  font-size: var(--admiral-font-size-Button_Button2, 14px);
  line-height: var(--admiral-line-height-Button_Button2, 20px);
  font-feature-settings: 'tnum' on,'lnum' on;
  text-rendering: geometricPrecision;
}

<div>
    <div
      aria-live="polite"
      class="c0"
      role="status"
    >
      <div
        class="c1"
      >
        <div />
      </div>
      <div
        class="c2"
      >
        <div
          class="c3"
        >
          Title
        </div>
        <div
          class="c4"
        >
          text
        </div>
        <a
          class="c5 c6"
          href="http://localhost"
        >
          Link
        </a>
      </div>
      <button
        class="c7 close-button c8"
        type="button"
      >
        <div
          aria-hidden="true"
          class="c9 c10"
        />
        <div
          aria-hidden="true"
          class="c11"
        >
          <div
            aria-hidden="true"
          />
        </div>
      </button>
    </div>
  </div>,
  "debug": [Function],
  "findAllByAltText": [Function],
  "findAllByDisplayValue": [Function],
  "findAllByLabelText": [Function],
  "findAllByPlaceholderText": [Function],
  "findAllByRole": [Function],
  "findAllByTestId": [Function],
  "findAllByText": [Function],
  "findAllByTitle": [Function],
  "findByAltText": [Function],
  "findByDisplayValue": [Function],
  "findByLabelText": [Function],
  "findByPlaceholderText": [Function],
  "findByRole": [Function],
  "findByTestId": [Function],
  "findByText": [Function],
  "findByTitle": [Function],
  "getAllByAltText": [Function],
  "getAllByDisplayValue": [Function],
  "getAllByLabelText": [Function],
  "getAllByPlaceholderText": [Function],
  "getAllByRole": [Function],
  "getAllByTestId": [Function],
  "getAllByText": [Function],
  "getAllByTitle": [Function],
  "getByAltText": [Function],
  "getByDisplayValue": [Function],
  "getByLabelText": [Function],
  "getByPlaceholderText": [Function],
  "getByRole": [Function],
  "getByTestId": [Function],
  "getByText": [Function],
  "getByTitle": [Function],
  "queryAllByAltText": [Function],
  "queryAllByDisplayValue": [Function],
  "queryAllByLabelText": [Function],
  "queryAllByPlaceholderText": [Function],
  "queryAllByRole": [Function],
  "queryAllByTestId": [Function],
  "queryAllByText": [Function],
  "queryAllByTitle": [Function],
  "queryByAltText": [Function],
  "queryByDisplayValue": [Function],
  "queryByLabelText": [Function],
  "queryByPlaceholderText": [Function],
  "queryByRole": [Function],
  "queryByTestId": [Function],
  "queryByText": [Function],
  "queryByTitle": [Function],
  "rerender": [Function],
  "unmount": [Function],
}
`;<|MERGE_RESOLUTION|>--- conflicted
+++ resolved
@@ -22,7 +22,7 @@
 }
 
 .c5 *[fill^='#'] {
-  fill: #0062FF;
+  fill: var(--admiral-color-Primary_Primary60Main, #0062FF);
 }
 
 .c5:hover {
@@ -55,13 +55,6 @@
   outline: var(--admiral-color-Primary_Primary60Main, #0062FF) solid 2px;
 }
 
-<<<<<<< HEAD
-.c5 *[fill^='#'] {
-  fill: var(--admiral-color-Primary_Primary60Main, #0062FF);
-}
-
-=======
->>>>>>> dcdaa817
 .c11 {
   position: absolute;
   top: 0;
@@ -123,21 +116,12 @@
   background-color: transparent;
 }
 
-<<<<<<< HEAD
-.c7:hover >.c9 {
+.c7:not(:disabled):hover >.c9 {
   background-color: var(--admiral-color-Opacity_Hover, #0000000D);
 }
 
-.c7:active >.c9 {
+.c7:not(:disabled):active >.c9 {
   background-color: var(--admiral-color-Opacity_Press, #0000001F);
-=======
-.c7:not(:disabled):hover >.c9 {
-  background-color: #0000000D;
-}
-
-.c7:not(:disabled):active >.c9 {
-  background-color: #0000001F;
->>>>>>> dcdaa817
 }
 
 .c7:not(:disabled):focus-visible >.c9 {
@@ -290,7 +274,7 @@
 }
 
 .c5 *[fill^='#'] {
-  fill: #0062FF;
+  fill: var(--admiral-color-Primary_Primary60Main, #0062FF);
 }
 
 .c5:hover {
@@ -323,13 +307,6 @@
   outline: var(--admiral-color-Primary_Primary60Main, #0062FF) solid 2px;
 }
 
-<<<<<<< HEAD
-.c5 *[fill^='#'] {
-  fill: var(--admiral-color-Primary_Primary60Main, #0062FF);
-}
-
-=======
->>>>>>> dcdaa817
 .c11 {
   position: absolute;
   top: 0;
@@ -391,21 +368,12 @@
   background-color: transparent;
 }
 
-<<<<<<< HEAD
-.c7:hover >.c9 {
+.c7:not(:disabled):hover >.c9 {
   background-color: var(--admiral-color-Opacity_Hover, #0000000D);
 }
 
-.c7:active >.c9 {
+.c7:not(:disabled):active >.c9 {
   background-color: var(--admiral-color-Opacity_Press, #0000001F);
-=======
-.c7:not(:disabled):hover >.c9 {
-  background-color: #0000000D;
-}
-
-.c7:not(:disabled):active >.c9 {
-  background-color: #0000001F;
->>>>>>> dcdaa817
 }
 
 .c7:not(:disabled):focus-visible >.c9 {
