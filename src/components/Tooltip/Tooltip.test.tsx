--- conflicted
+++ resolved
@@ -83,12 +83,7 @@
   });
 
   it('should show tooltip when component receives focus', () => {
-<<<<<<< HEAD
-    const component = <WrappedComponentWithTooltip targetElement={null} renderContent={() => 'tooltipText'} />;
-    const { rerender } = render(component);
-=======
-    render(<WrappedComponentWithTooltip renderContent={() => 'tooltipText'} />);
->>>>>>> 87850358
+    render(<WrappedComponentWithTooltip targetElement={null} renderContent={() => 'tooltipText'} />);
     act(() => {
       fireEvent.focus(screen.getByTestId('wrapped-component'));
       jest.runAllTimers();
@@ -106,14 +101,7 @@
   });
 
   it('should show tooltip with 1.5 seconds delay if prop "withDelay" is provided', () => {
-<<<<<<< HEAD
-    const component = (
-      <WrappedComponentWithTooltip targetElement={null} renderContent={() => 'tooltipText'} withDelay />
-    );
-    const { rerender } = render(component);
-=======
-    render(<WrappedComponentWithTooltip renderContent={() => 'tooltipText'} withDelay />);
->>>>>>> 87850358
+    render(<WrappedComponentWithTooltip targetElement={null} renderContent={() => 'tooltipText'} withDelay />);
     act(() => {
       const mouseenter = new MouseEvent('mouseenter', {
         bubbles: true,
