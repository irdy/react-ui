--- conflicted
+++ resolved
@@ -131,12 +131,7 @@
   hovered,
   selected = false,
   success = false,
-<<<<<<< HEAD
-=======
-  selfRef = undefined,
-  hasSubmenu = false,
   dimension,
->>>>>>> 61362947
   ...props
 }: MyMenuItemProps) => {
   const handleMouseMove = (e: React.MouseEvent<HTMLDivElement>) => {
