--- conflicted
+++ resolved
@@ -14,12 +14,8 @@
   IconWrapperStyled,
   StyledBadge,
 } from './style';
-<<<<<<< HEAD
 import type { BadgeAppearance } from '#src/components/Badge';
-=======
-import { BadgeAppearance } from '#src/components/Badge';
 import { keyboardKey } from '#src/components/common/keyboardKey';
->>>>>>> 309eb878
 
 export type ChipDimension = 's' | 'm';
 export type ChipAppearance = 'filled' | 'outlined';
