import { PhoneInputField } from '#src/components/form/PhoneInputField';
import { INPUT_DIMENSIONS_VALUES } from '#src/components/input';
import * as React from 'react';
import { ChangeEvent } from 'react';
import { ComponentMeta, ComponentStory } from '@storybook/react';
import { withDesign } from 'storybook-addon-designs';
import { Theme } from '#src/components/themes';
import { ThemeProvider } from 'styled-components';
import { DataAttributesDescription } from '#src/components/form/common';

export default {
  title: 'Admiral-2.1/Form Field/PhoneInputField',
  component: PhoneInputField,
  decorators: [withDesign],
  parameters: {
    componentSubtitle: <DataAttributesDescription />,
    design: [
      {
        type: 'figma',
        url: 'https://www.figma.com/file/EGEGZsx8WhdxpmFKu8J41G/Admiral-2.1-UI-Kit?node-id=39%3A61244',
      },
      {
        type: 'figma',
        url: 'https://www.figma.com/file/EGEGZsx8WhdxpmFKu8J41G/Admiral-2.1-UI-Kit?node-id=39%3A61271',
      },
      {
        type: 'figma',
        url: 'https://www.figma.com/file/EGEGZsx8WhdxpmFKu8J41G/Admiral-2.1-UI-Kit?node-id=39%3A61297',
      },
    ],
  },
  argTypes: {
    dimension: {
      options: INPUT_DIMENSIONS_VALUES,
      control: { type: 'radio' },
    },
    disabled: {
      control: { type: 'boolean' },
    },
    displayClearIcon: {
      control: { type: 'boolean' },
    },
    disableCopying: {
      control: { type: 'boolean' },
    },
    displayCharacterCounter: {
      control: { type: 'boolean' },
    },
    displayInline: {
      control: { type: 'boolean' },
    },
    themeBorderKind: {
      control: {
        type: 'radio',
        options: ['Border radius 0', 'Border radius 2', 'Border radius 4', 'Border radius 8'],
      },
    },
    skeleton: {
      control: { type: 'boolean' },
    },
  },
} as ComponentMeta<typeof PhoneInputField>;

const Template: ComponentStory<typeof PhoneInputField> = (props) => {
  const cleanProps = (Object.keys(props) as Array<keyof typeof props>).reduce((acc, key) => {
    if (props[key] !== undefined) acc[key] = props[key];

    return acc;
  }, {} as Record<any, any>);

  const [localValue, setValue] = React.useState<string>(props.value ?? '');

  React.useEffect(() => {
    if (props.value !== undefined) {
      setValue(String(props.value));
    }
  }, [props.value]);

  const handleChange = (e: ChangeEvent<HTMLInputElement>) => {
    const inputValue = e.currentTarget.value;
    setValue(inputValue);
    props.onChange?.(e);
  };

  function swapBorder(theme: Theme): Theme {
    theme.shape.borderRadiusKind = (props as any).themeBorderKind || theme.shape.borderRadiusKind;
    return theme;
  }

  return (
    <ThemeProvider theme={swapBorder}>
<<<<<<< HEAD
      <PhoneInputField
        data-container-id="phoneInputFieldIdOne"
        {...cleanProps}
        value={localValue}
        defaultCountry="RUS"
        dimension="xl"
        onChange={handleChange}
      />
=======
      <PhoneInputField {...cleanProps} value={localValue} defaultCountry="RUS" onChange={handleChange} />
>>>>>>> 7f7c9ee7
    </ThemeProvider>
  );
};

export const InputFieldInput = Template.bind({});

InputFieldInput.args = {
  label: 'Введите номер телефона',
};

InputFieldInput.storyName = 'PhoneInputField example';<|MERGE_RESOLUTION|>--- conflicted
+++ resolved
@@ -89,18 +89,13 @@
 
   return (
     <ThemeProvider theme={swapBorder}>
-<<<<<<< HEAD
       <PhoneInputField
         data-container-id="phoneInputFieldIdOne"
         {...cleanProps}
         value={localValue}
         defaultCountry="RUS"
-        dimension="xl"
         onChange={handleChange}
       />
-=======
-      <PhoneInputField {...cleanProps} value={localValue} defaultCountry="RUS" onChange={handleChange} />
->>>>>>> 7f7c9ee7
     </ThemeProvider>
   );
 };
