import styled, { css } from 'styled-components';
import type { FC, ReactNode } from 'react';
import { useEffect, useRef, useState, Children } from 'react';
import type { MenuItemProps, MenuModelItemProps } from '#src/components/Menu/MenuItem';
import type { ComponentDimension, ExtraProps } from '#src/components/input/types';
import { mediumGroupBorderRadius } from '#src/components/themes/borderRadius';
import { typography } from '#src/components/Typography';
import { InputBorderedDiv } from '#src/components/input/TextInput';
import type { DropContainerStyles } from '#src/components/DropdownContainer';
import { DropdownContainer } from '#src/components/DropdownContainer';
import { Spinner } from '#src/components/Spinner';
import { ReactComponent as SearchOutline } from '@admiral-ds/icons/build/system/SearchOutline.svg';
import { ReactComponent as CloseOutlineSvg } from '@admiral-ds/icons/build/service/CloseOutline.svg';
import { InputIconButton } from '#src/components/InputIconButton';
import { changeInputData } from '#src/components/common/dom/changeInputData';
import { Menu } from '#src/components/Menu';
import type { RenderPropsType } from '#src/components/input/InputEx/SuffixSelect';
import { SuffixSelect } from '#src/components/input/InputEx/SuffixSelect';
import { refSetter } from '#src/components/common/utils/refSetter';
import { parseShadow } from '#src/components/common/utils/parseShadowFromTheme';
import type { RenderProps } from '#src/components/input/InputEx';

const iconSizeValue = (props: { $dimension?: ComponentDimension }) => {
  switch (props.$dimension) {
    case 'xl':
      return 24;
    case 's':
      return 20;
    default:
      return 24;
  }
};

const Drop = styled(DropdownContainer)`
  padding: 8px 0px;
  box-shadow: var(--admiral-box-shadow-Shadow08, ${(p) => parseShadow(p.theme.shadow['Shadow 08'])});
  background-color: var(--admiral-color-Special_ElevatedBG, ${(p) => p.theme.color['Special/Elevated BG']});
  border-radius: var(--admiral-border-radius-Medium, ${(p) => mediumGroupBorderRadius(p.theme.shape)});
`;

const IconPanel = styled.div<{ disabled?: boolean; $dimension?: ComponentDimension }>`
  flex: 0 0 auto;
  gap: 8px;
  display: flex;
  align-items: center;

  & > svg {
    border-radius: var(--admiral-border-radius-Medium, ${(p) => mediumGroupBorderRadius(p.theme.shape)});
    display: block;
    width: ${iconSizeValue}px;

    &:focus {
      outline: none;
    }

    &:focus-visible {
      outline-offset: 2px;
      outline: var(--admiral-color-Primary_Primary60Main, ${(p) => p.theme.color['Primary/Primary 60 Main']}) solid 2px;
    }
  }
`;

const Container = styled.div`
  min-width: 280px;
  display: inline-flex;
  gap: 8px;
  align-items: stretch;
  flex: 1 0 0;
  border-radius: var(--admiral-border-radius-Medium, ${(p) => mediumGroupBorderRadius(p.theme.shape)});
  border: 2px solid var(--admiral-color-Primary_Primary60Main, ${(p) => p.theme.color['Primary/Primary 60 Main']});
  background: var(--admiral-color-Neutral_Neutral00, ${(p) => p.theme.color['Neutral/Neutral 00']});

  height: 40px;
  padding-left: 16px;
  ${typography['Button/Button 1']}

  &[data-dimension='xl'] {
    height: 56px;
  }

  &[data-dimension='s'] {
    height: 32px;
    padding-left: 12px;
    ${typography['Button/Button 2']}
  }
`;

const ieFixes = css`
  ::-ms-clear,
  ::-ms-reveal {
    display: none;
  }
`;

const Input = styled.input<ExtraProps>`
  outline: none;
  appearance: none;
  border-radius: inherit;

  box-sizing: border-box;
  flex: 1 1 auto;
  min-width: 10px;
  border: none;
  background: transparent;
  text-overflow: ellipsis;
  padding: 0;

  color: var(--admiral-color-Neutral_Neutral90, ${(p) => p.theme.color['Neutral/Neutral 90']});

  &&&:disabled {
    color: var(--admiral-color-Neutral_Neutral30, ${(p) => p.theme.color['Neutral/Neutral 30']});
  }

  ${(props) => (props.$dimension === 's' ? typography['Body/Body 2 Long'] : typography['Body/Body 1 Long'])}
  &::placeholder {
    color: var(--admiral-color-Neutral_Neutral50, ${(p) => p.theme.color['Neutral/Neutral 50']});
  }

  &:disabled::placeholder {
    color: var(--admiral-color-Neutral_Neutral30, ${(p) => p.theme.color['Neutral/Neutral 30']});
  }

  [data-disable-copying] & {
    user-select: none;
    pointer-events: none;
  }

<<<<<<< HEAD
  &&&:invalid + ${InputBorderedDiv} {
    border: 1px solid var(--admiral-color-Error_Error60Main, ${(p) => p.theme.color['Error/Error 60 Main']});
  }

  &&&:invalid:hover:not(:disabled) + ${InputBorderedDiv} {
    border: 1px solid var(--admiral-color-Error_Error70, ${(p) => p.theme.color['Error/Error 70']});
  }

  &&&:invalid:focus:not(:disabled) + ${InputBorderedDiv} {
    border: 2px solid var(--admiral-color-Error_Error60Main, ${(p) => p.theme.color['Error/Error 60 Main']});
=======
  &&&:user-invalid + ${InputBorderedDiv} {
    border: 1px solid ${(props) => props.theme.color['Error/Error 60 Main']};
  }

  &&&:user-invalid:hover:not(:disabled) + ${InputBorderedDiv} {
    border: 1px solid ${(props) => props.theme.color['Error/Error 70']};
  }

  &&&:user-invalid:focus:not(:disabled) + ${InputBorderedDiv} {
    border: 2px solid ${(props) => props.theme.color['Error/Error 60 Main']};
>>>>>>> 7a28be0b
  }

  ${ieFixes}
`;

const PrefixContainer = styled.div<{ disabled?: boolean; $dimension?: ComponentDimension }>`
  align-self: center;
  border-right: solid 1px var(--admiral-color-Neutral_Neutral20, ${(p) => p.theme.color['Neutral/Neutral 20']});
  padding-right: 8px;
  margin-right: 8px;
  ${(props) => (props.$dimension === 's' ? typography['Body/Body 2 Long'] : typography['Body/Body 1 Long'])};
  color: ${(p) =>
    p.disabled
      ? `var(--admiral-color-Neutral_Neutral30, ${p.theme.color['Neutral/Neutral 30']})`
      : `var(--admiral-color-Neutral_Neutral50, ${p.theme.color['Neutral/Neutral 50']})`};
  white-space: nowrap;
`;

const SubmitButton = styled.div`
  display: flex;
  user-select: none;
  justify-content: center;
  align-items: flex-start;
  gap: 8px;

  background: var(--admiral-color-Primary_Primary60Main, ${(p) => p.theme.color['Primary/Primary 60 Main']});

  color: var(--admiral-color-Special_StaticWhite, ${(p) => p.theme.color['Special/Static White']});
  &&& *[fill^='#'] {
    fill: var(--admiral-color-Special_StaticWhite, ${(p) => p.theme.color['Special/Static White']});
  }

  &:hover {
    cursor: pointer;
  }

  padding: 8px 16px;

  & > svg {
    width: 24px;
    height: 24px;
  }

  [data-dimension='xl'] & {
    padding: 16px 24px;
    & > svg {
      width: 24px;
      height: 24px;
    }
  }

  [data-dimension='s'] & {
    padding: 6px 12px;
    & > svg {
      width: 20px;
      height: 20px;
    }
  }
`;

export interface GlobalSearchProps extends Omit<React.InputHTMLAttributes<HTMLInputElement>, 'onChange'> {
  /** Вызывается при изменении значения в поле ввода */
  onChange: (newValue: string) => void;

  /** Модель данных, с рендер-пропсами*/
  model: Array<MenuModelItemProps>;

  /** Отображать иконку очистки поля */
  displayClearIcon?: boolean;

  /** Отображать статус загрузки данных */
  isLoading?: boolean;

  /** Пропсы для кнопки поиска*/
  submitButtonProps?: React.HTMLAttributes<HTMLDivElement>;

  /** Делает высоту компонента больше или меньше обычной */
  dimension?: ComponentDimension;

  /** Значение префикса */
  prefixValue?: ReactNode;

  /** Список значений префикса */
  prefixValueList?: ReactNode[];

  /** Срабатывает при выборе нового значения префикса*/
  onPrefixValueChange?: (value: ReactNode) => void;

  /** Специальный метод для рендера компонента по значению префикса */
  renderPrefixValue?: (props: RenderProps) => React.ReactNode;

  /** Специальный метод для рендера опции списка префикса по значению */
  renderPrefixOption?: (props: RenderPropsType<ReactNode> & MenuItemProps) => React.ReactNode;

  /** Иконки для отображения в правом углу поля */
  icons?: React.ReactNode;

  // TODO: провести рефактор параметра в рамках задачи https://github.com/AdmiralDS/react-ui/issues/1083
  /** Ref контейнера, относительно которого нужно выравнивать дроп контейнеры,
   * если не указан, выравнивание произойдет относительно контейнера компонента
   */
  alignDropRef?: React.RefObject<HTMLElement>;

  /** Позволяет добавлять стили и className для выпадающего меню кнопки */
  prefixDropContainerStyle?: DropContainerStyles;
}

export const GlobalSearch: FC<GlobalSearchProps> = ({
  dimension,
  alignDropRef,
  placeholder,
  id,
  value,
  defaultValue,
  onChange,
  submitButtonProps = {},
  icons,
  displayClearIcon,
  isLoading,
  model,

  prefixValue,
  renderPrefixValue = ({ value }) => (!value ? value : String(value)),
  prefixValueList,
  onPrefixValueChange,
  renderPrefixOption,
  prefixDropContainerStyle,
  ...props
}) => {
  const [needSubmit, setNeedSubmit] = useState(0);
  const [tempValue, setTempValue] = useState<string>('');
  const [displayOptionsVisible, setDisplayOptionsVisible] = useState<boolean>(false);
  const [inFocus, setInFocus] = useState<boolean>(false);
  const inputRef = useRef<HTMLInputElement>(null);
  const containerRef = useRef<HTMLDivElement>(null);
  const submitButtonRef = useRef<HTMLDivElement>(null);
  const inputProps = { placeholder, id, value, defaultValue, onChange };
  useEffect(() => {
    if (inFocus) {
      const listener = (event: KeyboardEvent) => {
        if (event.code === 'Enter' || event.code === 'NumpadEnter') {
          event.preventDefault();
          event.stopPropagation();
          if (submitButtonRef.current) {
            submitButtonRef.current.click();
          }
        }
        if (event.code === 'ArrowDown') {
          if (!displayOptionsVisible) {
            setDisplayOptionsVisible(true);
          }
        }
      };
      document.addEventListener('keydown', listener);
      return () => {
        document.removeEventListener('keydown', listener);
      };
    }
  }, [inFocus, displayOptionsVisible, tempValue, model]);
  const iconArray = Children.toArray(icons);

  if (displayClearIcon && !!value) {
    iconArray.unshift(
      <InputIconButton
        icon={CloseOutlineSvg}
        key="clear-icon"
        onMouseDown={(e) => {
          e.stopPropagation();
          e.preventDefault();
          const inputEl = inputRef.current;
          if (inputEl) {
            changeInputData(inputEl, { value: '' });
          }
        }}
        aria-hidden
      />,
    );
  }

  if (isLoading) {
    iconArray.unshift(<Spinner key="loading-icon" dimension={dimension === 's' ? 'ms' : 'm'} />);
  }

  const iconCount = iconArray.length;

  const handleInputOnChange = (e: React.ChangeEvent<HTMLInputElement>) => {
    setDisplayOptionsVisible(true);
    setTempValue('');
    inputProps.onChange?.(e.target.value);
  };

  const handleMenuSelectItem = (id: string) => {
    setTempValue('');
    setNeedSubmit((val) => val + 1);
    inputProps.onChange?.(id);
  };

  const handleMenuActivateItem = (id?: string) => {
    setTempValue(id ?? '');
  };

  const handleMenuMouseLeave = () => {
    setTempValue('');
  };

  useEffect(() => {
    if (needSubmit > 0 && submitButtonRef.current) {
      submitButtonRef.current.click();
    }
  }, [needSubmit]);

  const innerContainerRef = useRef<HTMLDivElement | null>(null);
  const alignRef = alignDropRef || innerContainerRef;
  const menuDimension = dimension === 'xl' ? 'l' : dimension;
  const renderPrefix = prefixValueList
    ? (props: RenderProps) => (
        <SuffixSelect
          dropAlign="flex-start"
          dimension={menuDimension}
          alignRef={alignRef}
          value={props.value || ''}
          onChange={(value) => onPrefixValueChange?.(value)}
          options={prefixValueList}
          disabled={props.disabled}
          readOnly={props.readOnly}
          dropContainerCssMixin={prefixDropContainerStyle?.dropContainerCssMixin}
          dropContainerClassName={prefixDropContainerStyle?.dropContainerClassName}
          dropContainerStyle={prefixDropContainerStyle?.dropContainerStyle}
          renderValue={renderPrefixValue}
          renderOption={renderPrefixOption}
        />
      )
    : renderPrefixValue;

  const prefix = renderPrefix({ value: prefixValue, disabled: props.disabled, readOnly: props.readOnly });

  return (
    <Container
      data-dimension={dimension}
      {...props}
      ref={refSetter(innerContainerRef, containerRef)}
      onFocus={() => setInFocus(true)}
      onBlur={() => {
        setInFocus(false);
        setDisplayOptionsVisible(false);
        setTempValue('');
      }}
    >
      {!!prefix && (
        <PrefixContainer $dimension={dimension} disabled={props.disabled}>
          {prefix}
        </PrefixContainer>
      )}
      <Input
        {...inputProps}
        value={tempValue === '' ? inputProps.value : tempValue}
        onChange={handleInputOnChange}
        ref={inputRef}
      />
      {iconCount > 0 ? (
        <IconPanel disabled={props.disabled} $dimension={dimension}>
          {iconArray}
        </IconPanel>
      ) : null}
      <SubmitButton
        {...submitButtonProps}
        children={submitButtonProps.children ?? <SearchOutline />}
        onClick={(e) => {
          submitButtonProps.onClick?.(e);
          setDisplayOptionsVisible(false);
        }}
        ref={submitButtonRef}
      />
      {displayOptionsVisible && (
        <Drop alignSelf="stretch" targetRef={containerRef}>
          <Menu
            dimension={dimension === 'xl' ? 'l' : dimension}
            maxHeight="496px"
            rowCount={10}
            model={model}
            onSelectItem={handleMenuSelectItem}
            active={tempValue}
            onActivateItem={handleMenuActivateItem}
            onMouseLeave={handleMenuMouseLeave}
            defaultIsActive
            disableSelectedOptionHighlight
            preventFocusSteal
          />
        </Drop>
      )}
    </Container>
  );
};<|MERGE_RESOLUTION|>--- conflicted
+++ resolved
@@ -125,29 +125,16 @@
     pointer-events: none;
   }
 
-<<<<<<< HEAD
-  &&&:invalid + ${InputBorderedDiv} {
+  &&&:user-invalid + ${InputBorderedDiv} {
     border: 1px solid var(--admiral-color-Error_Error60Main, ${(p) => p.theme.color['Error/Error 60 Main']});
   }
 
-  &&&:invalid:hover:not(:disabled) + ${InputBorderedDiv} {
+  &&&:user-invalid:hover:not(:disabled) + ${InputBorderedDiv} {
     border: 1px solid var(--admiral-color-Error_Error70, ${(p) => p.theme.color['Error/Error 70']});
   }
 
-  &&&:invalid:focus:not(:disabled) + ${InputBorderedDiv} {
+  &&&:user-invalid:focus:not(:disabled) + ${InputBorderedDiv} {
     border: 2px solid var(--admiral-color-Error_Error60Main, ${(p) => p.theme.color['Error/Error 60 Main']});
-=======
-  &&&:user-invalid + ${InputBorderedDiv} {
-    border: 1px solid ${(props) => props.theme.color['Error/Error 60 Main']};
-  }
-
-  &&&:user-invalid:hover:not(:disabled) + ${InputBorderedDiv} {
-    border: 1px solid ${(props) => props.theme.color['Error/Error 70']};
-  }
-
-  &&&:user-invalid:focus:not(:disabled) + ${InputBorderedDiv} {
-    border: 2px solid ${(props) => props.theme.color['Error/Error 60 Main']};
->>>>>>> 7a28be0b
   }
 
   ${ieFixes}
