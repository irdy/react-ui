--- conflicted
+++ resolved
@@ -140,11 +140,7 @@
         {...props}
       >
         {loading && <StyledSpinner dimension={spinnerDimension} inverse={spinnerInverse} />}
-<<<<<<< HEAD
-        {!loading && !displayAsSquare && !hasIconStart && <AdditionalPadding />}
-=======
-        {!props.displayAsSquare && !hasIconStart && <AdditionalPadding />}
->>>>>>> 2fb8b6ca
+        {!displayAsSquare && !hasIconStart && <AdditionalPadding />}
         <ButtonContent>
           {hasIconStart ? <ButtonIconContainer>{iconStart || icon}</ButtonIconContainer> : null}
           {Children.toArray(children).map((child, index) =>
@@ -152,11 +148,7 @@
           )}
           {hasIconEnd ? <ButtonIconContainer>{iconEnd || icon}</ButtonIconContainer> : null}
         </ButtonContent>
-<<<<<<< HEAD
-        {!loading && !displayAsSquare && !hasIconEnd && <AdditionalPadding />}
-=======
-        {!props.displayAsSquare && !hasIconEnd && <AdditionalPadding />}
->>>>>>> 2fb8b6ca
+        {!displayAsSquare && !hasIconEnd && <AdditionalPadding />}
       </StyledButton>
     );
   },
