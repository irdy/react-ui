--- conflicted
+++ resolved
@@ -58,16 +58,13 @@
     closeOnOutsideClick: {
       control: { type: 'boolean' },
     },
-<<<<<<< HEAD
+    displayCloseIcon: {
+      control: { type: 'boolean' },
     themeBorderKind: {
       control: {
         type: 'radio',
         options: ['Border radius 0', 'Border radius 2', 'Border radius 4', 'Border radius 8'],
       },
-=======
-    displayCloseIcon: {
-      control: { type: 'boolean' },
->>>>>>> 18982ad3
     },
   },
 } as ComponentMeta<typeof Modal>;
