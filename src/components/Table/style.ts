--- conflicted
+++ resolved
@@ -205,7 +205,6 @@
   color: ${(p) => p.theme.color['Primary/Primary 60 Main']};
 `;
 
-<<<<<<< HEAD
 export const DragIcon = styled(DragOutline)<{ disabled?: boolean }>`
   display: flex;
   flex-shrink: 0;
@@ -216,10 +215,7 @@
   }
 `;
 
-export const Cell = styled.div<{ dimension: TableProps['dimension'] }>`
-=======
 export const Cell = styled.div<{ $dimension: TableProps['dimension'] }>`
->>>>>>> afbe378c
   display: flex;
   align-items: flex-start;
   flex: 0 0 auto;
@@ -280,7 +276,6 @@
   }};
 `;
 
-<<<<<<< HEAD
 // padding-bottom меньше padding-top на 1px, т.к. 1px остается для border-bottom ячейки
 export const DragCell = styled(Cell)<{ dimension: TableProps['dimension'] }>`
   width: ${({ dimension }) => (dimension === 's' || dimension === 'm' ? 36 : 48)}px;
@@ -299,10 +294,7 @@
   }};
 `;
 
-export const HeaderCell = styled.div<{ dimension: TableProps['dimension'] }>`
-=======
 export const HeaderCell = styled.div<{ $dimension: TableProps['dimension'] }>`
->>>>>>> afbe378c
   position: relative;
   display: inline-flex;
   box-sizing: border-box;
@@ -509,27 +501,12 @@
   ${({ theme }) => theme.shadow['Shadow 08']}
   background: ${({ theme }) => theme.color['Neutral/Neutral 00']};
   color: ${({ theme }) => theme.color['Neutral/Neutral 90']};
-<<<<<<< HEAD
-  ${({ dimension }) =>
-    dimension === 's' || dimension === 'm' ? typography['Subtitle/Subtitle 3'] : typography['Subtitle/Subtitle 2']}
-  padding-left: ${({ dimension }) => (dimension === 's' || dimension === 'm' ? 36 : 40)}px;
+  ${({ $dimension }) =>
+    $dimension === 's' || $dimension === 'm' ? typography['Subtitle/Subtitle 3'] : typography['Subtitle/Subtitle 2']}
+  padding-left: ${({ $dimension }) => ($dimension === 's' || $dimension === 'm' ? 36 : 40)}px;
 
   &[data-cursor='normal'] {
     cursor: grabbing;
-=======
-  ${({ $dimension }) =>
-    $dimension === 's' || $dimension === 'm' ? typography['Subtitle/Subtitle 3'] : typography['Subtitle/Subtitle 2']}
-  padding-left: ${({ $dimension }) => ($dimension === 's' || $dimension === 'm' ? 8 : 10)}px;
-  && {
-    cursor: none;
-    svg {
-      display: none;
-      width: 20px;
-      height: 20px;
-      margin-right: 8px;
-      flex-shrink: 0;
-    }
->>>>>>> afbe378c
   }
   &[data-cursor='error'] {
     cursor: not-allowed;
