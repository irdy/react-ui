import styled, { css } from 'styled-components';
import { ReactComponent as ArrowUpOutline } from '@admiral-ds/icons/build/system/ArrowUpOutline.svg';
import { ReactComponent as ChevronDownOutline } from '@admiral-ds/icons/build/system/ChevronDownOutline.svg';
import { ReactComponent as DragOutline } from './icons/dragIcon.svg';
import type { TableProps, TableRow } from '#src/components/Table';

import {
  cellStyle,
  disabledRow,
  extraTextStyle,
  groupRowStyle,
  headerStyle,
  multiLineTitle,
  overflowMenuStyle,
  actionsBGStyle,
  rowBackground,
  rowStyle,
  singleLineTitle,
  underlineRow,
} from './mixins';
import { IconPlacement } from '#src/components/IconPlacement';
import { typography } from '../Typography';
import { ResizerWrapper } from './RowWidthResizer';

// устанавливаем  pointer-events: none для ResizerWrapper во время drag&drop столбцов, так как ResizerWrapper
// располагается прямо между соседними столбцами, и это мешает правильно рассчитать то, над каким столбцом находится курсор
export const TableContainer = styled.div`
  position: relative;
  box-sizing: border-box;
  display: flex;
  flex-direction: column;
  background: ${({ theme }) => theme.color['Neutral/Neutral 00']};

  &[data-dragging='true'] ${ResizerWrapper} {
    pointer-events: none;
  }
`;

export const StickyGroupRow = styled.div`
  display: flex;
  position: sticky;
  left: 0;
  z-index: 5;
`;

export const StickyWrapper = styled(StickyGroupRow)<{ $greyHeader?: boolean }>`
  background: ${({ theme, $greyHeader }) =>
    $greyHeader ? theme.color['Neutral/Neutral 05'] : theme.color['Neutral/Neutral 00']};
  transition: box-shadow 0.3s;
  ${TableContainer}[data-shadow='true'] & {
    box-shadow: 4px 0 12px rgba(138, 150, 168, 0.16);
  }
`;

export const NormalWrapper = styled.div`
  display: flex;
`;

export const ActionBG = styled.div<{
  $dimension: TableProps['dimension'];
  $greyHeader?: boolean;
}>`
  ${actionsBGStyle};
  right: 0;
  bottom: 1px;
  background: ${({ theme, $greyHeader }) =>
    $greyHeader ? theme.color['Neutral/Neutral 05'] : theme.color['Neutral/Neutral 00']};
`;

export const OverflowMenuWrapper = styled.div<{
  $offset: number;
  $dimension: TableProps['dimension'];
  $showRowsActions?: boolean;
}>`
  will-change: margin-left;
  transform: translate3d(0, 0, 0);
  ${overflowMenuStyle};

  ${({ $showRowsActions }) =>
    !$showRowsActions &&
    css`
      visibility: hidden;
      &:hover {
        visibility: visible;
      }
    `}
`;

export const Filler = styled.div`
  display: flex;
  flex: 1 1 auto;
  width: unset;
`;

export const HeaderWrapper = styled.div<{ $scrollbar: number; $greyHeader?: boolean }>`
  box-sizing: border-box;
  position: relative;
  display: flex;
  flex: 0 0 auto;
  flex-direction: column;

  &[data-verticalscroll='true'] {
    &:after {
      position: absolute;
      content: '';
      box-sizing: border-box;
      top: 0;
      right: 0;
      height: 100%;
      background: ${({ theme, $greyHeader }) =>
        $greyHeader ? theme.color['Neutral/Neutral 05'] : theme.color['Neutral/Neutral 00']};
      width: ${({ $scrollbar }) => $scrollbar}px;
      border-bottom: 1px solid ${({ theme }) => theme.color['Neutral/Neutral 20']};
    }
    & > div.tr {
      overflow-y: scroll;
    }
    & > [data-overflowmenu='true'] {
      margin-right: ${({ $scrollbar }) => $scrollbar}px;
    }
  }

  ${({ $greyHeader }) =>
    $greyHeader &&
    css`
      & > div.tr {
        background: ${({ theme }) => theme.color['Neutral/Neutral 05']};
      }
    `}
`;

export const Header = styled.div<{ $dimension: TableProps['dimension'] }>`
  box-sizing: border-box;
  display: flex;
  flex: 0 0 auto;
  overflow-x: hidden;
  ${headerStyle};

  & > * {
    border-bottom: 1px solid ${({ theme }) => theme.color['Neutral/Neutral 20']};
  }
`;

export const ScrollTableBody = styled.div`
  display: flex;
  flex-direction: column;
  overflow: auto;
  flex: 1 1 auto;
`;

export const ExpandIconWrapper = styled.div<{ disabled?: boolean }>`
  position: relative;
  display: flex;
  flex: 1 0 auto;
  width: 100%;
  height: 100%;
  cursor: pointer;
  &:hover {
    &:before {
      position: absolute;
      content: '';
      top: -6px;
      bottom: -6px;
      left: -6px;
      right: -6px;
      border-radius: 50%;
      background: ${({ theme }) => theme.color['Opacity/Hover']};
    }
  }
  ${({ disabled }) => disabled && 'pointer-events: none;'}
`;

export const ExpandIcon = styled(ChevronDownOutline)<{ $isOpened?: boolean }>`
  transition: transform 0.3s ease-in-out;
  transform: rotate(${(p) => (p.$isOpened ? 180 : 0)}deg);
`;

export const ExpandIconPlacement = styled(IconPlacement)`
  margin: 0;
  flex-shrink: 0;
`;

export const SortIconWrapper = styled.div`
  position: relative;
`;

export const SortIcon = styled(ArrowUpOutline)<{ $sort: 'asc' | 'desc' | 'initial' }>`
  display: flex;
  flex-shrink: 0;
  transition: transform 0.3s ease-in-out;
  transform: rotate(0deg);
  margin: 2px 0;

  & *[fill^='#'] {
    fill: ${({ theme, $sort }) => ($sort === 'initial' ? 'transparent' : theme.color['Primary/Primary 60 Main'])};
  }
  ${({ $sort }) => ($sort === 'desc' ? 'transform: rotate(180deg);' : '')}
`;

export const SortOrder = styled.div`
  position: absolute;
  top: 1px;
  right: 0;
  font-family: 'VTB Group UI', sans-serif;
  font-style: normal;
  font-weight: 500;
  font-size: 8px;
  line-height: 9px;
  font-feature-settings:
    'tnum' on,
    'lnum' on;
  color: ${(p) => p.theme.color['Primary/Primary 60 Main']};
`;

export const DragIcon = styled(DragOutline)<{ disabled?: boolean }>`
  display: flex;
  flex-shrink: 0;
  cursor: pointer;
  & *[fill^='#'] {
    fill: ${({ theme, disabled }) =>
      disabled ? theme.color['Neutral/Neutral 30'] : theme.color['Neutral/Neutral 50']};
  }
`;

export const Cell = styled.div<{ $dimension: TableProps['dimension'] }>`
  display: flex;
  align-items: flex-start;
  flex: 0 0 auto;
  box-sizing: border-box;
  ${cellStyle};
  overflow: hidden;
`;

export const CellTextContent = styled.div<{ $cellAlign?: 'left' | 'right' }>`
  display: block;
  align-items: center;
  width: 100%;
  margin: 2px 0;
  ${({ $cellAlign }) => $cellAlign === 'right' && 'text-align: right;'}
  overflow: hidden;
`;

export const GroupTextContent = styled.div`
  display: block;
  align-items: center;
  width: 100%;
  overflow: hidden;
`;

// padding-bottom меньше padding-top на 1px, т.к. 1px остается для border-bottom ячейки
export const CheckboxCell = styled(Cell)<{ $dimension: TableProps['dimension'] }>`
  width: ${({ $dimension }) => ($dimension === 's' || $dimension === 'm' ? 44 : 56)}px;
  padding: ${({ $dimension }) => {
    switch ($dimension) {
      case 's':
        return '8px 14px 7px 14px';
      case 'l':
        return '14px 18px 13px 18px';
      case 'xl':
        return '18px 18px 17px 18px';
      case 'm':
      default:
        return '12px 14px 11px 14px';
    }
  }};
`;

// padding-bottom меньше padding-top на 1px, т.к. 1px остается для border-bottom ячейки
export const ExpandCell = styled(Cell)<{ $dimension: TableProps['dimension'] }>`
  width: ${({ $dimension }) => ($dimension === 's' || $dimension === 'm' ? 44 : 56)}px;
  padding: ${({ $dimension }) => {
    switch ($dimension) {
      case 's':
        return '6px 12px 5px 12px';
      case 'l':
        return '12px 16px 11px 16px';
      case 'xl':
        return '16px 16px 15px 16px';
      case 'm':
      default:
        return '10px 12px 9px 12px';
    }
  }};
`;

// padding-bottom меньше padding-top на 1px, т.к. 1px остается для border-bottom ячейки
export const DragCell = styled(Cell)<{ $dimension: TableProps['dimension'] }>`
  width: ${({ $dimension }) => ($dimension === 's' || $dimension === 'm' ? 36 : 48)}px;
  padding: ${({ $dimension }) => {
    switch ($dimension) {
      case 's':
        return '6px 8px 5px 8px';
      case 'l':
        return '12px 12px 11px 12px';
      case 'xl':
        return '16px 12px 15px 12px';
      case 'm':
      default:
        return '10px 8px 9px 8px';
    }
  }};
`;

export const HeaderCell = styled.div<{ $dimension: TableProps['dimension'] }>`
  position: relative;
  display: inline-flex;
  box-sizing: border-box;
  flex: 0 0 auto;
  ${cellStyle}
  &:hover {
    cursor: pointer;
  }
  align-items: flex-start;
`;

export const HeaderCellContent = styled.div<{ $cellAlign: 'left' | 'right' }>`
  box-sizing: border-box;
  display: flex;
  align-items: flex-start;
  width: 100%;
  ${({ $cellAlign }) =>
    $cellAlign === 'right' &&
    css`
      flex-direction: row-reverse;
      & > ${HeaderCellTitle} {
        text-align: right;
        flex-direction: row-reverse;
      }
    `}
`;

export const HeaderCellSpacer = styled.div<{ width?: string }>`
  display: flex;
  align-self: stretch;
  width: ${(p) => (p.width ? p.width : '12px')};
  flex-shrink: 0;
`;

export const HeaderCellTitle = styled.div<{ $sort: 'asc' | 'desc' | 'initial' }>`
  display: inline-flex;
  align-items: flex-start;
  width: 100%;
  overflow: hidden;
  &:hover {
    *[fill^='#'] {
      fill: ${({ theme, $sort }) =>
        $sort === 'initial' ? theme.color['Neutral/Neutral 50'] : theme.color['Primary/Primary 70']};
    }

    ${SortOrder} {
      color: ${({ theme, $sort }) =>
        $sort === 'initial' ? theme.color['Neutral/Neutral 50'] : theme.color['Primary/Primary 70']};
    }
  }
`;

export const TitleContent = styled.div<{ $dimension: TableProps['dimension']; $sortable?: boolean }>`
  display: flex;
  flex-direction: column;

  // leave 20px/16px for SortIcon
  max-width: ${({ $sortable, $dimension }) =>
    $sortable ? `calc(100% - ${$dimension === 's' || $dimension === 'm' ? 16 : 20}px)` : '100%'};
`;

export const Title = styled.div<{ $lineClamp: number }>`
  position: relative;
  width: 100%;
  ${({ $lineClamp }) => ($lineClamp === 1 ? singleLineTitle : multiLineTitle)}
`;

export const ExtraText = styled.div<{ $dimension: TableProps['dimension']; $lineClamp: number }>`
  position: relative;
  width: 100%;
  margin: 2px 0;
  ${extraTextStyle}
  ${({ $lineClamp }) => ($lineClamp === 1 ? singleLineTitle : multiLineTitle)}
`;

const rowWidthStyle = css<{ $rowWidth?: number }>`
  width: ${(p) => `${p.$rowWidth}px`};
`;

const rowHoverMixin = css`
  cursor: pointer;
  & > .tr-simple > *,
  & ${OverflowMenuWrapper} {
    background: ${({ theme }) => theme.color['Primary/Primary 10']};
  }
`;

export const Row = styled.div<{
  $dimension: TableProps['dimension'];
  $underline: boolean;
  disabled?: boolean;
  $isGroup?: boolean;
  $rowWidth?: number;
  $hover?: boolean;
}>`
  position: relative;
  display: flex;
  flex-direction: column;
  min-width: fit-content;
  background: ${({ theme }) => theme.color['Neutral/Neutral 00']};
  ${(p) => (p.$isGroup ? groupRowStyle : rowStyle)}
  ${({ disabled }) => disabled && disabledRow}
  ${({ $underline }) => $underline && underlineRow}
  ${({ $rowWidth }) => $rowWidth && rowWidthStyle}
   &:hover:is(.hoverable) {
    ${({ $hover }) => $hover && rowHoverMixin}
  }

  &[data-dragover='true'] > * {
    opacity: 0.4;
  }
  transition: opacity 0.3 ease;
`;

export const SimpleRow = styled.div<{
  $showRowsActions: boolean;
  selected?: boolean;
  disabled?: boolean;
  $error?: boolean;
  $success?: boolean;
  $grey?: boolean;
  $status?: TableRow['status'];
  $rowStatusMap?: TableProps['rowBackgroundColorByStatusMap'];
}>`
  display: inline-flex;
  min-width: max-content;

  & > *,
  & + ${OverflowMenuWrapper} {
    background: ${rowBackground};
  }

  ${({ $showRowsActions }) =>
    !$showRowsActions &&
    css`
      &:hover {
        & + ${OverflowMenuWrapper} {
          visibility: visible;
        }
      }
      & + div[data-opened='true'] {
        visibility: visible;
      }
    `}
`;

export const ExpandedRowWrapper = styled.div`
  display: inline-flex;
  overflow: hidden;
  transition: height 250ms cubic-bezier(0.4, 0, 0.2, 1);
`;

export const ExpandedRowContent = styled.div`
  display: flex;
  flex: 1 0 auto;
  height: fit-content;
  box-sizing: border-box;
  padding: 0 12px 11px 12px;
`;

export const EmptyMessage = styled(Cell)`
  margin: 2px 0;
  color: ${({ theme }) => theme.color['Neutral/Neutral 50']};
`;

const getTechColumnsWidth = (
  dimension: TableProps['dimension'],
  selectionCol?: boolean,
  expansionCol?: boolean,
): number =>
  (selectionCol ? (dimension === 's' || dimension === 'm' ? 44 : 56) : 0) +
  (expansionCol ? (dimension === 's' || dimension === 'm' ? 44 : 56) : 0);

export const HeaderCellsWrapper = styled.div<{
  $dimension: TableProps['dimension'];
  $selectionColumn?: boolean;
  $expansionColumn?: boolean;
}>`
  display: flex;
  flex: 0 0 auto;
  width: calc(100% - ${(p) => getTechColumnsWidth(p.$dimension, p.$selectionColumn, p.$expansionColumn) + 'px'});
`;

export const HiddenHeader = styled.div`
  position: absolute;
  top: 0;
  left: 0;
  right: 0;
  visibility: hidden;
  display: flex;
  overflow: hidden;

  &[data-verticalscroll='true'] {
    overflow-y: scroll;
  }
`;

export const Mirror = styled(HeaderCell)<{ $dimension: TableProps['dimension'] }>`
  position: fixed;
  z-index: 6;
  visibility: hidden;
  display: flex;
  max-width: 200px;
  ${({ theme }) => theme.shadow['Shadow 08']}
  background: ${({ theme }) => theme.color['Neutral/Neutral 00']};
  color: ${({ theme }) => theme.color['Neutral/Neutral 90']};
  ${({ $dimension }) =>
    $dimension === 's' || $dimension === 'm' ? typography['Subtitle/Subtitle 3'] : typography['Subtitle/Subtitle 2']}
  padding-left: ${({ $dimension }) => ($dimension === 's' || $dimension === 'm' ? 36 : 40)}px;
<<<<<<< HEAD

  &[data-cursor='normal'] {
    cursor: grabbing;
  }
  &[data-cursor='error'] {
    cursor: not-allowed;
  }
`;

export const MirrorRow = styled.div<{ $dimension: TableProps['dimension'] }>`
  position: fixed;
  z-index: 6;
  visibility: hidden;
  display: flex;
  align-items: center;
  max-width: 288px;
  ${({ theme }) => theme.shadow['Shadow 08']}
  background: ${({ theme }) => theme.color['Neutral/Neutral 00']};
  padding-left: ${({ $dimension }) => ($dimension === 's' || $dimension === 'm' ? 36 : 48)}px;
  ${rowStyle}
=======
>>>>>>> f4427529

  &[data-cursor='normal'] {
    cursor: grabbing;
  }
  &[data-cursor='error'] {
    cursor: not-allowed;
  }
`;

export const MirrorText = styled.div`
  display: block;
  white-space: nowrap;
  overflow: hidden;
  text-overflow: ellipsis;
`;<|MERGE_RESOLUTION|>--- conflicted
+++ resolved
@@ -511,7 +511,6 @@
   ${({ $dimension }) =>
     $dimension === 's' || $dimension === 'm' ? typography['Subtitle/Subtitle 3'] : typography['Subtitle/Subtitle 2']}
   padding-left: ${({ $dimension }) => ($dimension === 's' || $dimension === 'm' ? 36 : 40)}px;
-<<<<<<< HEAD
 
   &[data-cursor='normal'] {
     cursor: grabbing;
@@ -532,8 +531,6 @@
   background: ${({ theme }) => theme.color['Neutral/Neutral 00']};
   padding-left: ${({ $dimension }) => ($dimension === 's' || $dimension === 'm' ? 36 : 48)}px;
   ${rowStyle}
-=======
->>>>>>> f4427529
 
   &[data-cursor='normal'] {
     cursor: grabbing;
