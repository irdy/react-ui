--- conflicted
+++ resolved
@@ -143,7 +143,6 @@
    * внутрь которого нужно передать произвольную иконку для отображения действия.
    */
   actionRender?: (row: any) => React.ReactNode;
-  hidden?: string;
 }
 
 export interface TableProps extends React.HTMLAttributes<HTMLDivElement> {
@@ -705,13 +704,9 @@
   };
 
   const renderBody = () => {
-<<<<<<< HEAD
-    if (tableRows.length === 0) {
-=======
     const emptyMessage =
       userEmptyMessage || locale?.emptyMessage || theme.locales[theme.currentLocale].table.emptyMessage;
-    if (rowList.length === 0) {
->>>>>>> 613a3a8a
+    if (tableRows.length === 0) {
       return (
         <ScrollTableBody ref={scrollBodyRef} className="tbody">
           <Row underline={showLastRowUnderline} dimension={dimension} className="tr">
