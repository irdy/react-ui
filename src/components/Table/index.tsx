--- conflicted
+++ resolved
@@ -384,14 +384,9 @@
   React.useLayoutEffect(() => {
     if (tableRef.current) {
       const resizeObserver = new ResizeObserver((entries) => {
-        updateColumnsWidths();
+        // updateColumnsWidths();
         entries.forEach(() => {
-<<<<<<< HEAD
-          setHeaderScrollWidth(headerRef.current?.scrollWidth || 0);
           // updateColumnsWidths();
-=======
-          updateColumnsWidths();
->>>>>>> 91bce23e
 
           const size = getScrollbarSize();
           setScrollbarSize(size);
@@ -576,17 +571,8 @@
     onHeaderSelectionChange?.(e.target.checked);
   }
 
-<<<<<<< HEAD
   function handleResizeChange({ name, width }: { name: string; width: number }) {
-    onColumnResize?.({ name, width: (width >= columnMinWidth ? width : columnMinWidth) + 'px' });
-=======
-  function handleResizeChange({ name, width, mouseUp }: { name: string; width: number; mouseUp: boolean }) {
-    if (mouseUp) {
-      onColumnResize?.({ name, width: width + 'px' });
-    }
-    const newColumns = cols.map((column) => (column.name === name ? { ...column, width } : column));
-    setColumns(newColumns);
->>>>>>> 91bce23e
+    onColumnResize?.({ name, width: width + 'px' });
   }
 
   const handleSort = (name: string, colSort: 'asc' | 'desc' | 'initial') => {
