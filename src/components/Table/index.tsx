import * as React from 'react';
import { Checkbox } from '#src/components/Checkbox';
import observeRect from '#src/components/common/observeRect';
import { useTheme } from 'styled-components';
import { LIGHT_THEME } from '#src/components/themes';
import type { Color } from '#src/components/themes';
import { getScrollbarSize } from '#src/components/common/dom/scrollbarUtil';
import { GroupRow } from '#src/components/Table/Row/GroupRow';
import { RegularRow } from '#src/components/Table/Row/RegularRow';
import { RowWrapper } from '#src/components/Table/Row/RowWrapper';
import { refSetter } from '#src/components/common/utils/refSetter';

import { HeaderCellComponent } from './HeaderCell';
import { ColumnDrag } from './drag/ColumnDrag';
import { RowDrag } from './drag/RowDrag';
import {
  Cell,
  CellTextContent,
  CheckboxCell,
  EmptyMessage,
  ExpandCell,
  Filler,
  Header,
  HeaderCellsWrapper,
  HeaderWrapper,
  Row,
  ScrollTableBody,
  StickyWrapper,
  NormalWrapper,
  TableContainer,
  HiddenHeader,
  ActionBG,
  DragCell,
} from './style';
import { VirtualBody } from './VirtualBody';
import type {
  Column,
  TableRow,
  TableProps,
  RowId,
  IdSelectionStatusMap,
  Group,
  GroupRows,
  GroupInfo,
  ZebraRows,
} from './types';

export * from './RowAction';
export type { TableProps, TableRow, Column, RowId, Dimension } from './types';

export const DEFAULT_COLUMN_WIDTH = 100;
const COLUMN_MIN_WIDTH_M = 25;
const COLUMN_MIN_WIDTH_L = 33;
const TABLE_ROW_STATUS_MAP = {
  error: (color: Color) => color['Error/Error 20'],
  success: (color: Color) => color['Success/Success 20'],
};

export const Table = React.forwardRef<HTMLDivElement, TableProps>(
  (
    {
      columnList,
      rowList,
      displayRowSelectionColumn = false,
      displayRowExpansionColumn = false,
      headerCheckboxChecked = false,
      headerCheckboxIndeterminate = false,
      headerCheckboxDisabled = false,
      onHeaderSelectionChange,
      onRowSelectionChange,
      onRowExpansionChange,
      onRowClick,
      onRowDoubleClick,
      onSortChange,
      onColumnResize,
      renderCell,
      renderRowWrapper,
      dimension = 'm',
      greyHeader = false,
      greyZebraRows = false,
      spacingBetweenItems,
      headerLineClamp = 1,
      headerExtraLineClamp = 1,
      showDividerForLastColumn = false,
      disableColumnResize = false,
      showLastRowUnderline = true,
      showRowsActions: userShowRowsActions = false,
      virtualScroll,
      locale,
      onColumnDrag,
      rowsDraggable = false,
      onRowDrag,
      rowBackgroundColorByStatusMap: userRowBackgroundColorByStatusMap,
      ...props
    },
    ref,
  ) => {
    const theme = useTheme() || LIGHT_THEME;
    const checkboxDimension = dimension === 's' || dimension === 'm' ? 's' : 'm';
    const columnMinWidth = dimension === 's' || dimension === 'm' ? COLUMN_MIN_WIDTH_M : COLUMN_MIN_WIDTH_L;

    const [verticalScroll, setVerticalScroll] = React.useState(false);
    const [tableWidth, setTableWidth] = React.useState(0);
    const [bodyHeight, setBodyHeight] = React.useState(0);
    const [scrollbar, setScrollbarSize] = React.useState(0);

    const stickyColumns = [...columnList].filter((col) => col.sticky);

    const isAnyColumnDraggable = columnList.filter((col) => !col.sticky && col.draggable).length > 0;
    const isAnyStickyColumnDraggable = columnList.filter((col) => col.sticky && col.draggable).length > 0;

    // show column with backgrounds for row actions only if there are some strokes with
    // overflow menu or single action and userShowRowsActions = true
    const showRowsActions = React.useMemo(
      () => rowList.some((row) => row.actionRender || row.overflowMenuRender) && userShowRowsActions,
      [rowList, userShowRowsActions],
    );

    const rowStatusMap = React.useMemo(
      () => ({ ...TABLE_ROW_STATUS_MAP, ...userRowBackgroundColorByStatusMap }),
      [userRowBackgroundColorByStatusMap],
    );

    const tableRef = React.useRef<HTMLDivElement>(null);
    const headerRef = React.useRef<HTMLDivElement>(null);
    const hiddenHeaderRef = React.useRef<HTMLDivElement>(null);
    const scrollBodyRef = React.useRef<HTMLDivElement>(null);
    const stickyColumnsWrapperRef = React.useRef<HTMLDivElement>(null);
    const normalColumnsWrapperRef = React.useRef<HTMLDivElement>(null);

    const groupToRowsMap = rowList.reduce<Group>((acc: Group, row) => {
      if (typeof row.groupRows !== 'undefined') {
        acc[row.id] = {
          rows: [...row.groupRows],
          expanded: !!row.expanded,
        };
      }
      return acc;
    }, {});

    const rowToGroupMap = Object.entries(groupToRowsMap).reduce<GroupRows>((acc, [groupId, info]) => {
      info.rows.forEach((id) => {
        const row = rowList.find((item) => item.id.toString() === id);
        if (row && !groupToRowsMap[id]) {
          acc[id] = { groupId, checked: !!row.selected };
        }
      });
      return acc;
    }, {});

    const reorderRowsToGroup = () => {
      const tableRows: Array<TableRow> = [];
      rowList.forEach((row) => {
        const isGroupRow = !!groupToRowsMap[row.id];
        const rowInGroup = !!rowToGroupMap[row.id];
        if (!rowInGroup) {
          tableRows.push(row);
        }

        if (isGroupRow) {
          groupToRowsMap[row.id].rows.forEach((rowId) => {
            const row = rowList.find((item) => item.id.toString() === rowId);
            if (row) tableRows.push(row);
          });
        }
      });

      return tableRows;
    };

    const tableRows = React.useMemo(() => reorderRowsToGroup(), [rowList]);

    const zebraRows = greyZebraRows
      ? tableRows.reduce<ZebraRows>((acc: ZebraRows, row: TableRow, index: number) => {
          if (rowToGroupMap[row.id]) {
            const indexInGroup = groupToRowsMap[rowToGroupMap[row.id].groupId].rows.indexOf(String(row.id));
            acc[row.id] = `ingroup ${indexInGroup % 2 === 0 ? 'odd' : 'even'}`;
          } else if (groupToRowsMap[row.id]) {
            acc[row.id] = 'group';
          } else if (index === 0 || acc[tableRows[index - 1].id].includes('group')) {
            acc[row.id] = 'odd';
          } else {
            acc[row.id] = acc[tableRows[index - 1].id] === 'odd' ? 'even' : 'odd';
          }
          return acc;
        }, {})
      : {};

    React.useLayoutEffect(() => {
      if (hiddenHeaderRef.current) {
        const hiddenColumns = hiddenHeaderRef.current?.querySelectorAll<HTMLElement>('.th');

        const resizeObserver = new ResizeObserver((entries) => {
          entries.forEach((entry) => {
            // find all body cells in the same column as entry column
            const bodyCells = scrollBodyRef.current?.querySelectorAll<HTMLElement>(
              `[data-column="${(entry.target as HTMLElement).dataset.thColumn}"]`,
            );
            bodyCells?.forEach((cell) => {
              cell.style.width = entry.borderBoxSize[0].inlineSize + 'px';
            });

            // find all header cells in the same column as entry column
            const headerCells = headerRef.current?.querySelectorAll<HTMLElement>(
              `[data-th-column="${(entry.target as HTMLElement).dataset.thColumn}"]`,
            );
            headerCells?.forEach((cell) => {
              cell.style.width = entry.borderBoxSize[0].inlineSize + 'px';
              cell.style.minWidth = entry.borderBoxSize[0].inlineSize + 'px';
            });
          });
        });

        hiddenColumns?.forEach((col) => resizeObserver.observe(col));
        return () => {
          resizeObserver.disconnect();
        };
      }
    }, [hiddenHeaderRef.current, headerRef.current, scrollBodyRef.current, columnList, rowList]);

    React.useEffect(() => {
      const size = getScrollbarSize();
      setScrollbarSize(size);
    }, [setScrollbarSize]);

    React.useLayoutEffect(() => {
      const scrollBody = scrollBodyRef.current;

      function scrollHeader(scrollLeft: number) {
        if (headerRef.current) headerRef.current.scrollLeft = scrollLeft;
      }

      function moveOverflowMenu(scrollLeft: number) {
        if (scrollBodyRef.current) {
          const menus = scrollBodyRef.current.querySelectorAll<HTMLElement>('[data-overflowmenu]');
          const scrollbarWidth = verticalScroll ? scrollbar : 0;
          const headerScrollWidth = headerRef.current?.scrollWidth || tableWidth;

          menus.forEach((menu) => {
            if (scrollLeft <= headerScrollWidth - tableWidth + scrollbarWidth) {
              menu.style.marginLeft = `${scrollLeft}px`;
            } else {
              menu.style.marginLeft = `${headerScrollWidth - tableWidth + scrollbarWidth}px`;
            }
          });
        }
      }

      function setShadow(scrollLeft: number) {
        if (tableRef.current) {
          const initial = tableRef.current.getAttribute('data-shadow');
          if (scrollLeft === 0) {
            if (initial !== 'false') tableRef.current.setAttribute('data-shadow', 'false');
          } else {
            if (initial !== 'true') tableRef.current.setAttribute('data-shadow', 'true');
          }
        }
      }

      function handleScroll(e: any) {
        if (e.target === scrollBodyRef.current) {
          requestAnimationFrame(function () {
            scrollHeader(e.target.scrollLeft);
            moveOverflowMenu(e.target.scrollLeft);
          });
        }
        if (stickyColumns.length > 0 || displayRowSelectionColumn || displayRowExpansionColumn) {
          requestAnimationFrame(function () {
            setShadow(e.target.scrollLeft);
          });
        }
      }

      if (scrollBody) {
        scrollBody.addEventListener('scroll', handleScroll);

        const observer = observeRect(scrollBody, (rect: any) => {
          if (scrollBody.scrollHeight > scrollBody.offsetHeight) {
            setVerticalScroll(true);
          } else {
            setVerticalScroll(false);
          }
          setTableWidth(rect.width);
          setBodyHeight(rect.height);
          moveOverflowMenu(scrollBody.scrollLeft);
        });
        observer.observe();

        return () => {
          scrollBody.removeEventListener('scroll', handleScroll);
          observer.unobserve();
        };
      }
    }, [
      tableRef.current,
      headerRef.current,
      scrollBodyRef.current,
      stickyColumns,
      displayRowExpansionColumn,
      displayRowSelectionColumn,
      tableWidth,
      scrollbar,
      verticalScroll,
      setTableWidth,
      setVerticalScroll,
      setBodyHeight,
    ]);

    const calcGroupCheckStatus = (groupInfo: GroupInfo) => {
      const indeterminate =
        groupInfo.rows.some((rowId) => rowToGroupMap[rowId].checked) &&
        groupInfo.rows.some((rowId) => !rowToGroupMap[rowId].checked);
      const checked = groupInfo.rows.every((rowId) => rowToGroupMap[rowId].checked);
      return { checked, indeterminate };
    };

    const parentGroupWillBeChecked = (changedDepId: RowId) => {
      const groupId = rowToGroupMap[changedDepId]?.groupId;
      const groupInfo = groupId ? groupToRowsMap[groupId] : undefined;

      if (!groupInfo) return;

      const value = groupInfo?.rows.some((rowId) =>
        rowId === changedDepId.toString() ? !rowToGroupMap[rowId].checked : rowToGroupMap[rowId].checked,
      );
      return { groupId, value };
    };

    function handleCheckboxChange(id: RowId) {
      const groupInfo = groupToRowsMap[id];
      const rowHasGroup = rowToGroupMap[id];

      const groupCheckStatus = groupInfo && calcGroupCheckStatus(groupInfo);
      const parentGroupNewValue = rowHasGroup && parentGroupWillBeChecked(id);

      const idsMap = rowList.reduce((ids: IdSelectionStatusMap, row) => {
        if (groupInfo) {
          const rowInCurrentGroup = groupInfo.rows.includes(row.id.toString());

          if (row.id === id || rowInCurrentGroup) {
            ids[row.id] = !(groupCheckStatus?.indeterminate || groupCheckStatus?.checked);
          } else {
            ids[row.id] = row.id === id ? !row.selected : !!row.selected;
          }
        } else {
          ids[row.id] = row.id === id ? !row.selected : !!row.selected;
          if (rowHasGroup && row.id === parentGroupNewValue?.groupId) {
            ids[row.id] = parentGroupNewValue?.value;
          }
        }
        return ids;
      }, {});
      onRowSelectionChange?.(idsMap, id);
    }

    function handleExpansionChange(id: RowId) {
      const idsMap = rowList.reduce((ids: IdSelectionStatusMap, row) => {
        const value = row.id === id ? !row.expanded : !!row.expanded;
        ids[row.id] = value;
        return ids;
      }, {});
      onRowExpansionChange?.(idsMap);
    }

    const isSelected = (row: { selected?: boolean }) => row.selected;
    // When invoked on an empty array, every() always returns true. So we need to check rowList.length.
    const allRowsChecked = rowList.length > 0 && rowList.every(isSelected);
    const someRowsChecked = rowList.some(isSelected);

    function handleHeaderCheckboxChange(e: React.ChangeEvent<HTMLInputElement>) {
      const toRemove = rowList.reduce((ids: IdSelectionStatusMap, row) => {
        ids[row.id] = row.checkboxDisabled ? !!row.selected : !someRowsChecked;
        return ids;
      }, {});
      onRowSelectionChange?.(toRemove);
      onHeaderSelectionChange?.(e.target.checked);
    }

    function handleResizeChange({ name, width }: { name: string; width: number }) {
      onColumnResize?.({ name, width: width + 'px' });
    }

    const handleSort = (name: string, colSort: 'asc' | 'desc' | 'initial') => {
      let newSort: 'asc' | 'desc' | 'initial' = 'initial';
      if (colSort === 'asc') newSort = 'desc';
      if (colSort === 'desc') newSort = 'initial';
      if (colSort === 'initial') newSort = 'asc';

      onSortChange?.({ name, sort: newSort });
    };

    const multipleSort = React.useMemo<boolean>(() => {
      return columnList.filter((col) => !!col.sort).length > 1;
    }, [columnList]);

    const renderHeaderCell = (column: Column, index: number) => (
      <HeaderCellComponent
        key={`head_${column.name}`}
        column={column}
        index={index}
        columnsAmount={columnList.length}
        showDividerForLastColumn={showDividerForLastColumn}
        disableColumnResize={disableColumnResize}
        headerLineClamp={headerLineClamp}
        headerExtraLineClamp={headerExtraLineClamp}
        handleResizeChange={handleResizeChange}
        handleSort={handleSort}
        dimension={dimension}
        spacingBetweenItems={spacingBetweenItems}
        multipleSort={multipleSort}
        columnMinWidth={columnMinWidth}
      />
    );

    const renderBodyCell = (idx: number) => (row: TableRow, col: Column) => {
      const headerCellWidth = hiddenHeaderRef.current
        ?.querySelector<HTMLElement>(`[data-th-column="${col.name}"]`)
        ?.getBoundingClientRect().width;

      const render = () => {
        if (col.renderCell) {
          return col.renderCell((row as any)[col.name], row, idx);
        }
        if (renderCell) {
          return renderCell(row, col.name);
        }

        return <CellTextContent $cellAlign={col.cellAlign}>{(row as any)[col.name]}</CellTextContent>;
      };

      return (
        <Cell
          key={`${row.id}_${col.name}`}
          $dimension={dimension}
          style={{ width: headerCellWidth || '100px' }}
          className="td"
          data-column={col.name}
          data-row={row.id}
        >
          {render()}
        </Cell>
      );
    };

    const renderGroupRow = (row: TableRow) => {
      const indeterminate =
        row.groupRows?.some((rowId) => rowToGroupMap[rowId].checked) &&
        row.groupRows?.some((rowId) => !rowToGroupMap[rowId].checked);

      const hasGroupRows = row.groupRows?.length;
      const checked = hasGroupRows ? row.groupRows?.every((rowId) => rowToGroupMap[rowId].checked) : row.selected;

      return (
        <GroupRow
          row={row}
          dimension={dimension}
          checkboxDimension={checkboxDimension}
          displayRowExpansionColumn={displayRowExpansionColumn}
          displayRowSelectionColumn={displayRowSelectionColumn}
          rowsDraggable={rowsDraggable}
          onRowExpansionChange={handleExpansionChange}
          onRowSelectionChange={handleCheckboxChange}
          renderCell={renderCell}
          indeterminate={indeterminate}
          checked={checked}
        />
      );
    };

    const renderRegularRow = (row: TableRow, idx: number) => (
      <RegularRow
        row={row}
        dimension={dimension}
        checkboxDimension={checkboxDimension}
        columns={columnList}
        stickyColumns={stickyColumns}
        displayRowExpansionColumn={displayRowExpansionColumn}
        displayRowSelectionColumn={displayRowSelectionColumn}
        rowsDraggable={rowsDraggable}
        renderBodyCell={renderBodyCell(idx)}
        onRowExpansionChange={handleExpansionChange}
        onRowSelectionChange={handleCheckboxChange}
      />
    );

    const isLastVisibleRow = ({
      row,
      isGroupRow,
      index,
      tableRows,
    }: {
      row: TableRow;
      isGroupRow: boolean;
      index: number;
      tableRows: Array<TableRow>;
    }) => {
      return isGroupRow
        ? !row.expanded && row.groupRows && index >= tableRows.length - (row.groupRows.length + 1)
        : index === tableRows.length - 1;
    };

    const renderRow = (row: TableRow, index: number) => {
      const isGroupRow = !!groupToRowsMap[row.id];
      const rowInGroup = !!rowToGroupMap[row.id];
      const visible = rowInGroup ? groupToRowsMap[rowToGroupMap[row.id].groupId].expanded : true;
      const isLastRow = isLastVisibleRow({ row, isGroupRow, tableRows, index });

      const node = (isGroupRow || visible) && (
        <RowWrapper
          dimension={dimension}
          row={row}
          underline={(isLastRow && showLastRowUnderline) || !isLastRow}
          tableWidth={tableWidth}
          isGroup={isGroupRow}
          onRowClick={onRowClick}
          onRowDoubleClick={onRowDoubleClick}
          rowWidth={isGroupRow ? headerRef.current?.scrollWidth : undefined}
          verticalScroll={verticalScroll}
          scrollbar={scrollbar}
          grey={zebraRows[row.id]?.includes('even')}
          showRowsActions={showRowsActions}
          rowStatusMap={rowStatusMap}
          key={`row_${row.id}`}
        >
          {isGroupRow ? renderGroupRow(row) : renderRegularRow(row, index)}
        </RowWrapper>
      );

      return node ? renderRowWrapper?.(row, index, node) ?? node : node;
    };

    const renderBody = () => {
      const emptyMessage = locale?.emptyMessage || theme.locales[theme.currentLocale].table.emptyMessage;
      if (tableRows.length === 0) {
        return (
          <ScrollTableBody ref={scrollBodyRef} className="tbody">
            <Row
              $underline={showLastRowUnderline}
              $dimension={dimension}
              className="tr"
              $rowWidth={headerRef.current?.scrollWidth}
            >
              <EmptyMessage $dimension={dimension}>{emptyMessage}</EmptyMessage>
            </Row>
          </ScrollTableBody>
        );
      }
      return virtualScroll ? (
        <VirtualBody
          height={bodyHeight}
          rowList={tableRows}
          childHeight={virtualScroll.fixedRowHeight}
          renderRow={renderRow}
          ref={scrollBodyRef}
          className="tbody"
        />
      ) : (
        <ScrollTableBody ref={scrollBodyRef} className="tbody">
          {tableRows.map((row, index) => renderRow(row, index))}
        </ScrollTableBody>
      );
    };

    const renderHiddenHeader = () => {
      return (
        <HiddenHeader ref={hiddenHeaderRef} data-verticalscroll={verticalScroll}>
          {(displayRowSelectionColumn || displayRowExpansionColumn || rowsDraggable) && (
            <StickyWrapper>
<<<<<<< HEAD
              {rowsDraggable && <DragCell dimension={dimension} />}
              {displayRowExpansionColumn && <ExpandCell dimension={dimension} />}
=======
              {displayRowExpansionColumn && <ExpandCell $dimension={dimension} />}
>>>>>>> afbe378c
              {displayRowSelectionColumn && (
                <CheckboxCell $dimension={dimension}>
                  <Checkbox dimension={checkboxDimension} />
                </CheckboxCell>
              )}
            </StickyWrapper>
          )}
          <HeaderCellsWrapper
            $expansionColumn={displayRowExpansionColumn}
            $selectionColumn={displayRowSelectionColumn}
            $dimension={dimension}
          >
            {stickyColumns.length > 0 && stickyColumns.map((col, index) => renderHeaderCell(col as Column, index))}
            {columnList.map((col, index) => (col.sticky ? null : renderHeaderCell(col as Column, index)))}
          </HeaderCellsWrapper>
        </HiddenHeader>
      );
    };

    return (
      <TableContainer
        ref={refSetter(ref, tableRef)}
        data-shadow={false}
        {...props}
        className={`table ${props.className || ''}`}
      >
        {renderHiddenHeader()}
        <HeaderWrapper
          $scrollbar={scrollbar}
          $greyHeader={greyHeader}
          data-verticalscroll={verticalScroll}
          className="thead"
        >
<<<<<<< HEAD
          <Header dimension={dimension} ref={headerRef} className="tr">
            {(displayRowSelectionColumn || displayRowExpansionColumn || stickyColumns.length > 0 || rowsDraggable) && (
              <StickyWrapper ref={stickyColumnsWrapperRef} greyHeader={greyHeader}>
                {rowsDraggable && <DragCell dimension={dimension} data-draggable={false} data-droppable={false} />}
=======
          <Header $dimension={dimension} ref={headerRef} className="tr">
            {(displayRowSelectionColumn || displayRowExpansionColumn || stickyColumns.length > 0) && (
              <StickyWrapper ref={stickyColumnsWrapperRef} $greyHeader={greyHeader}>
>>>>>>> afbe378c
                {displayRowExpansionColumn && (
                  <ExpandCell $dimension={dimension} data-draggable={false} data-droppable={false} />
                )}
                {displayRowSelectionColumn && (
                  <CheckboxCell
                    $dimension={dimension}
                    className="th_checkbox"
                    data-th-column="checkbox"
                    data-draggable={false}
                    data-droppable={false}
                  >
                    <Checkbox
                      dimension={checkboxDimension}
                      checked={allRowsChecked || someRowsChecked || headerCheckboxChecked}
                      indeterminate={(someRowsChecked && !allRowsChecked) || headerCheckboxIndeterminate}
                      disabled={tableRows.length === 0 || headerCheckboxDisabled}
                      onChange={handleHeaderCheckboxChange}
                    />
                  </CheckboxCell>
                )}
                {stickyColumns.length > 0 && stickyColumns.map((col, index) => renderHeaderCell(col as Column, index))}
              </StickyWrapper>
            )}
            <NormalWrapper ref={normalColumnsWrapperRef}>
              {columnList.map((col, index) => (col.sticky ? null : renderHeaderCell(col as Column, index)))}
            </NormalWrapper>
            <Filler />
          </Header>
          {showRowsActions && <ActionBG data-overflowmenu $dimension={dimension} $greyHeader={greyHeader} />}
        </HeaderWrapper>
        {renderBody()}
<<<<<<< HEAD
        <ColumnDrag
          onColumnDrag={onColumnDrag}
          dimension={dimension}
          isAnyColumnDraggable={isAnyColumnDraggable}
          isAnyStickyColumnDraggable={isAnyStickyColumnDraggable}
          tableRef={tableRef}
          scrollBodyRef={scrollBodyRef}
          normalColumnsWrapperRef={normalColumnsWrapperRef}
          stickyColumnsWrapperRef={stickyColumnsWrapperRef}
        />
        <RowDrag
          onRowDrag={onRowDrag}
          dimension={dimension}
          rowsDraggable={rowsDraggable}
          tableRef={tableRef}
          scrollBodyRef={scrollBodyRef}
        />
=======
        {(isAnyColumnDraggable || isAnyStickyColumnDraggable) &&
          createPortal(
            <Mirror $dimension={dimension} ref={mirrorRef}>
              <CursorGrabbing className="icon-grabbing" />
              <CursorNotAllowed className="icon-not-allowed" />
              <MirrorText />
            </Mirror>,
            rootRef?.current || document.body,
          )}
>>>>>>> afbe378c
      </TableContainer>
    );
  },
);

Table.displayName = 'Table';<|MERGE_RESOLUTION|>--- conflicted
+++ resolved
@@ -566,12 +566,8 @@
         <HiddenHeader ref={hiddenHeaderRef} data-verticalscroll={verticalScroll}>
           {(displayRowSelectionColumn || displayRowExpansionColumn || rowsDraggable) && (
             <StickyWrapper>
-<<<<<<< HEAD
               {rowsDraggable && <DragCell dimension={dimension} />}
-              {displayRowExpansionColumn && <ExpandCell dimension={dimension} />}
-=======
               {displayRowExpansionColumn && <ExpandCell $dimension={dimension} />}
->>>>>>> afbe378c
               {displayRowSelectionColumn && (
                 <CheckboxCell $dimension={dimension}>
                   <Checkbox dimension={checkboxDimension} />
@@ -605,16 +601,10 @@
           data-verticalscroll={verticalScroll}
           className="thead"
         >
-<<<<<<< HEAD
-          <Header dimension={dimension} ref={headerRef} className="tr">
+          <Header $dimension={dimension} ref={headerRef} className="tr">
             {(displayRowSelectionColumn || displayRowExpansionColumn || stickyColumns.length > 0 || rowsDraggable) && (
-              <StickyWrapper ref={stickyColumnsWrapperRef} greyHeader={greyHeader}>
+              <StickyWrapper ref={stickyColumnsWrapperRef} $greyHeader={greyHeader}>
                 {rowsDraggable && <DragCell dimension={dimension} data-draggable={false} data-droppable={false} />}
-=======
-          <Header $dimension={dimension} ref={headerRef} className="tr">
-            {(displayRowSelectionColumn || displayRowExpansionColumn || stickyColumns.length > 0) && (
-              <StickyWrapper ref={stickyColumnsWrapperRef} $greyHeader={greyHeader}>
->>>>>>> afbe378c
                 {displayRowExpansionColumn && (
                   <ExpandCell $dimension={dimension} data-draggable={false} data-droppable={false} />
                 )}
@@ -646,7 +636,6 @@
           {showRowsActions && <ActionBG data-overflowmenu $dimension={dimension} $greyHeader={greyHeader} />}
         </HeaderWrapper>
         {renderBody()}
-<<<<<<< HEAD
         <ColumnDrag
           onColumnDrag={onColumnDrag}
           dimension={dimension}
@@ -664,17 +653,6 @@
           tableRef={tableRef}
           scrollBodyRef={scrollBodyRef}
         />
-=======
-        {(isAnyColumnDraggable || isAnyStickyColumnDraggable) &&
-          createPortal(
-            <Mirror $dimension={dimension} ref={mirrorRef}>
-              <CursorGrabbing className="icon-grabbing" />
-              <CursorNotAllowed className="icon-not-allowed" />
-              <MirrorText />
-            </Mirror>,
-            rootRef?.current || document.body,
-          )}
->>>>>>> afbe378c
       </TableContainer>
     );
   },
