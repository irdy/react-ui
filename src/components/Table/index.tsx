--- conflicted
+++ resolved
@@ -415,15 +415,9 @@
     );
 
     const renderBodyCell = (idx: number) => (row: TableRow, col: Column) => {
-<<<<<<< HEAD
-      const headerCellWidth = hiddenHeaderRef.current
-        ?.querySelector<HTMLElement>(`[data-th-column="${col.name}"]`)
-        ?.getBoundingClientRect().width;
       // ошибка
       const withResizer = idx < columnList.length - 1 || (idx === columnList.length - 1 && showDividerForLastColumn);
 
-=======
->>>>>>> 376d4435
       const render = () => {
         if (col.renderCell) {
           return col.renderCell((row as any)[col.name], row, idx);
@@ -439,12 +433,8 @@
         <Cell
           key={`${row.id}_${col.name}`}
           $dimension={dimension}
-<<<<<<< HEAD
           $resizer={withResizer}
-          style={{ width: headerCellWidth || '100px' }}
-=======
           style={{ width: `var(--td-${col.name}-width, 100px)` }}
->>>>>>> 376d4435
           className="td"
           data-column={col.name}
           data-row={row.id}
