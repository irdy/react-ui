--- conflicted
+++ resolved
@@ -62,55 +62,14 @@
     const normalColWidth = `var(--th-${column.name}-width, 100px)`;
     const colWidth = hidden ? hiddenColWidth : normalColWidth;
 
-<<<<<<< HEAD
-  const withResizer = index < columnsAmount - 1 || (index === columnsAmount - 1 && showDividerForLastColumn);
+    const withResizer = index < columnsAmount - 1 || (index === columnsAmount - 1 && showDividerForLastColumn);
 
-  const cellRef = React.useRef<HTMLDivElement>(null);
-
-  return (
-    <HeaderCell
-      $dimension={dimension}
-      $resizer={withResizer}
-      style={{ width: colWidth, minWidth: colWidth }}
-      className="th"
-      data-draggable={draggable}
-      data-th-column={name}
-      ref={cellRef}
-    >
-      <HeaderCellContent $cellAlign={cellAlign}>
-        <HeaderCellTitle
-          $sort={sort || 'initial'}
-          onClick={sortable ? () => handleSort(name, sort || 'initial') : undefined}
-        >
-          <TitleContent $dimension={dimension} $sortable={sortable}>
-            <TitleText dimension={dimension} lineClamp={headerLineClamp} title={title} />
-            {extraText && (
-              <TitleText extraText dimension={dimension} lineClamp={headerExtraLineClamp} title={extraText} />
-            )}
-          </TitleContent>
-          {sortable && <SortIcon sort={sort} sortOrder={sortOrder} multipleSort={multipleSort} iconSize={iconSize} />}
-        </HeaderCellTitle>
-        <HeaderCellSpacer width={renderFilter ? spacer : `${parseInt(spacer) - parseInt(defaultSpacer)}px`} />
-        {renderFilter && <Filter column={column} dimension={dimension} targetElement={cellRef.current} />}
-      </HeaderCellContent>
-      {withResizer && (
-        <RowWidthResizer
-          name={name}
-          onChange={handleResizeChange}
-          disabled={disableResize || disableColumnResize}
-          dimension={dimension}
-          columnMinWidth={columnMinWidth}
-        />
-      )}
-    </HeaderCell>
-  );
-};
-=======
     const cellRef = React.useRef<HTMLDivElement>(null);
 
     return (
       <HeaderCell
         $dimension={dimension}
+        $resizer={withResizer}
         style={{ width: colWidth, minWidth: colWidth }}
         className="th"
         data-draggable={draggable}
@@ -133,16 +92,7 @@
           <HeaderCellSpacer width={renderFilter ? spacer : `${parseInt(spacer) - parseInt(defaultSpacer)}px`} />
           {renderFilter && <Filter column={column} dimension={dimension} targetElement={cellRef.current} />}
         </HeaderCellContent>
-        {index < columnsAmount - 1 && (
-          <RowWidthResizer
-            name={name}
-            onChange={handleResizeChange}
-            disabled={disableResize || disableColumnResize}
-            dimension={dimension}
-            columnMinWidth={columnMinWidth}
-          />
-        )}
-        {index === columnsAmount - 1 && showDividerForLastColumn && (
+        {withResizer && (
           <RowWidthResizer
             name={name}
             onChange={handleResizeChange}
@@ -154,5 +104,4 @@
       </HeaderCell>
     );
   },
-);
->>>>>>> 376d4435
+);