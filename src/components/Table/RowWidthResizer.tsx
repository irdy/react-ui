import * as React from 'react';
import styled from 'styled-components';
import type { TableProps } from '#src/components/Table';
import { throttle } from '#src/components/common/utils/throttle';

const RESIZER_WIDTH = '17px';

export const ResizerWrapper = styled.div<{ disabled: boolean; dimension: TableProps['dimension'] }>`
  position: absolute;
  right: -8px;
  z-index: 1;
  top: 0;
  width: ${RESIZER_WIDTH};
  height: 100%;
  display: flex;
  justify-content: center;
  align-items: center;
  box-sizing: border-box;
  cursor: ${({ disabled }) => (disabled ? 'pointer' : 'col-resize')};

  padding: ${({ dimension }) => {
    switch (dimension) {
      case 's':
        return '8px 0 7px 0';
      case 'l':
        return '14px 0 13px 0';
      case 'xl':
        return '18px 0 17px 0';
      case 'm':
      default:
        return '12px 0 11px 0';
    }
  }};
`;

export const Resizer = styled.div`
  box-sizing: border-box;
  width: 1px;
  height: 100%;
  background: ${({ theme }) => theme.color['Neutral/Neutral 20']};
`;

type ResizerProps = {
  name: string;
  width: number;
  disabled: boolean;
  dimension: TableProps['dimension'];
<<<<<<< HEAD
  onChange: (evt: { name: string; width: number }) => void;
};

export function RowWidthResizer({ width, name, disabled, dimension, onChange }: ResizerProps) {
  const node = React.useRef<HTMLDivElement | null>(null);
  const clientXRef = React.useRef(0);
=======
  columnMinWidth: number;
  onChange: (evt: { name: string; width: number; mouseUp: boolean }) => void;
}) {
  const { width: startWidth, name, disabled, resizerState, dimension, columnMinWidth, onChange } = props;
  const node = React.useRef(null);
  const [width, setWidth] = React.useState(startWidth);
>>>>>>> 91bce23e
  const [isTaken, setTaken] = React.useState(false);

  const handleMouseMove = (e: MouseEvent) => {
    if (isTaken && clientXRef.current) {
      e.preventDefault();
      const newWidth = width - (clientXRef.current - e.clientX);
      if (width !== newWidth) {
        onChange({ name, width: newWidth });
      }
      clientXRef.current = e.clientX;
    }
  };

  const [updateOnMove, freeResources] = throttle(handleMouseMove, 50);

  React.useEffect(() => {
    if (!disabled) {
      document.addEventListener('mousedown', handleMouseDown);
      document.addEventListener('mousemove', updateOnMove);
      document.addEventListener('mouseup', handleMouseUp);

      return () => {
        freeResources();
        document.removeEventListener('mousedown', handleMouseDown);
        document.removeEventListener('mousemove', updateOnMove);
        document.removeEventListener('mouseup', handleMouseUp);
      };
    }
  });

  const handleMouseDown = (e: MouseEvent) => {
    if (e.target === node.current) {
      e.preventDefault();
      setTaken(true);
<<<<<<< HEAD
      clientXRef.current = e.clientX;
=======
      setClientX(e.clientX);
    }
  };

  const handleMouseMove = (e: MouseEvent) => {
    if (isTaken && clientX !== null) {
      e.preventDefault();
      let newWidth = width - (clientX - e.clientX);
      newWidth = newWidth >= columnMinWidth ? newWidth : columnMinWidth;
      onChange({ name, width: newWidth, mouseUp: false });
>>>>>>> 91bce23e
    }
  };

  const handleMouseUp = (e: MouseEvent) => {
    if (isTaken && clientXRef.current) {
      e.preventDefault();
<<<<<<< HEAD
      const newWidth = width - (clientXRef.current - e.clientX);
=======
      let newWidth = width - (clientX - e.clientX);
      newWidth = newWidth >= columnMinWidth ? newWidth : columnMinWidth;
>>>>>>> 91bce23e
      setTaken(false);
      if (width !== newWidth) {
        onChange({ name, width: newWidth });
      }
      clientXRef.current = e.clientX;
    }
  };

  return (
    <ResizerWrapper ref={node} disabled={disabled} dimension={dimension}>
      <Resizer />
    </ResizerWrapper>
  );
}<|MERGE_RESOLUTION|>--- conflicted
+++ resolved
@@ -45,27 +45,20 @@
   width: number;
   disabled: boolean;
   dimension: TableProps['dimension'];
-<<<<<<< HEAD
+  columnMinWidth: number;
   onChange: (evt: { name: string; width: number }) => void;
 };
 
-export function RowWidthResizer({ width, name, disabled, dimension, onChange }: ResizerProps) {
+export function RowWidthResizer({ width, name, disabled, dimension, columnMinWidth, onChange }: ResizerProps) {
   const node = React.useRef<HTMLDivElement | null>(null);
   const clientXRef = React.useRef(0);
-=======
-  columnMinWidth: number;
-  onChange: (evt: { name: string; width: number; mouseUp: boolean }) => void;
-}) {
-  const { width: startWidth, name, disabled, resizerState, dimension, columnMinWidth, onChange } = props;
-  const node = React.useRef(null);
-  const [width, setWidth] = React.useState(startWidth);
->>>>>>> 91bce23e
   const [isTaken, setTaken] = React.useState(false);
 
   const handleMouseMove = (e: MouseEvent) => {
     if (isTaken && clientXRef.current) {
       e.preventDefault();
-      const newWidth = width - (clientXRef.current - e.clientX);
+      let newWidth = width - (clientXRef.current - e.clientX);
+      newWidth = newWidth >= columnMinWidth ? newWidth : columnMinWidth;
       if (width !== newWidth) {
         onChange({ name, width: newWidth });
       }
@@ -94,32 +87,15 @@
     if (e.target === node.current) {
       e.preventDefault();
       setTaken(true);
-<<<<<<< HEAD
       clientXRef.current = e.clientX;
-=======
-      setClientX(e.clientX);
-    }
-  };
-
-  const handleMouseMove = (e: MouseEvent) => {
-    if (isTaken && clientX !== null) {
-      e.preventDefault();
-      let newWidth = width - (clientX - e.clientX);
-      newWidth = newWidth >= columnMinWidth ? newWidth : columnMinWidth;
-      onChange({ name, width: newWidth, mouseUp: false });
->>>>>>> 91bce23e
     }
   };
 
   const handleMouseUp = (e: MouseEvent) => {
     if (isTaken && clientXRef.current) {
       e.preventDefault();
-<<<<<<< HEAD
-      const newWidth = width - (clientXRef.current - e.clientX);
-=======
-      let newWidth = width - (clientX - e.clientX);
+      let newWidth = width - (clientXRef.current - e.clientX);
       newWidth = newWidth >= columnMinWidth ? newWidth : columnMinWidth;
->>>>>>> 91bce23e
       setTaken(false);
       if (width !== newWidth) {
         onChange({ name, width: newWidth });
