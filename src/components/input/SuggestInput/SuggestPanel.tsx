import * as React from 'react';
import { HTMLAttributes } from 'react';
import styled from 'styled-components';
import type { SuggestItem } from './';
<<<<<<< HEAD
import { MenuItem, RenderOptionProps } from '#src/components/MenuItem';
import { getTextHighlightMeta } from '#src/components/input/Select/utils';
import { HighlightFormat } from '#src/components/input/Select/types';
=======
import { MenuItem, RenderOptionProps } from '#src/components/Menu/MenuItem';
>>>>>>> 70042050

const Highlight = styled.span`
  color: ${(p) => p.theme.color['Primary/Primary 60 Main']};
`;

function getHighlightedText(text = '', highlight = '', highlightFormat: HighlightFormat = 'wholly') {
  const { parts, chunks } = getTextHighlightMeta(text, highlight, highlightFormat);

  return parts.map((part, i) =>
    chunks.indexOf(part.toLowerCase()) >= 0 ? <Highlight key={i}>{part}</Highlight> : part,
  );
}

const TextWrapper = styled.div`
  overflow: hidden;
  text-overflow: ellipsis;
  white-space: nowrap;
`;

export interface SuggestPanelProps extends SuggestItem, HTMLAttributes<HTMLDivElement>, RenderOptionProps {
  text?: string;
  highlightFormat?: HighlightFormat;
}

export const SuggestPanel = ({ searchText = '', text = '', highlightFormat, ...props }: SuggestPanelProps) => {
  return (
    <MenuItem title={text} {...props}>
      <TextWrapper>{getHighlightedText(text, searchText, highlightFormat)}</TextWrapper>
    </MenuItem>
  );
};<|MERGE_RESOLUTION|>--- conflicted
+++ resolved
@@ -2,13 +2,9 @@
 import { HTMLAttributes } from 'react';
 import styled from 'styled-components';
 import type { SuggestItem } from './';
-<<<<<<< HEAD
-import { MenuItem, RenderOptionProps } from '#src/components/MenuItem';
+import { MenuItem, RenderOptionProps } from '#src/components/Menu/MenuItem';
 import { getTextHighlightMeta } from '#src/components/input/Select/utils';
 import { HighlightFormat } from '#src/components/input/Select/types';
-=======
-import { MenuItem, RenderOptionProps } from '#src/components/Menu/MenuItem';
->>>>>>> 70042050
 
 const Highlight = styled.span`
   color: ${(p) => p.theme.color['Primary/Primary 60 Main']};
