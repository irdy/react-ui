--- conflicted
+++ resolved
@@ -97,16 +97,8 @@
       p.disabled ? 'transparent' : `var(--admiral-color-Neutral_Neutral60, ${p.theme.color['Neutral/Neutral 60']})`};
   }
 
-<<<<<<< HEAD
-  &:invalid + ${BorderedDiv}, &:invalid:hover + ${BorderedDiv} {
+  &:user-invalid + ${BorderedDiv}, &:user-invalid:hover + ${BorderedDiv} {
     border: 1px solid var(--admiral-color-Error_Error60Main, ${(p) => p.theme.color['Error/Error 60 Main']});
-  }
-
-  [data-status='error'] &&&:hover:not(:disabled) + ${BorderedDiv}, &:invalid:hover:not(:disabled) + ${BorderedDiv} {
-    border: 1px solid var(--admiral-color-Error_Error70, ${(p) => p.theme.color['Error/Error 70']});
-=======
-  &:user-invalid + ${BorderedDiv}, &:user-invalid:hover + ${BorderedDiv} {
-    border: 1px solid ${(props) => props.theme.color['Error/Error 60 Main']};
   }
 
   [data-status='error']
@@ -114,25 +106,19 @@
     + ${BorderedDiv},
     &:user-invalid:hover:not(:disabled)
     + ${BorderedDiv} {
-    border: 1px solid ${(props) => props.theme.color['Error/Error 70']};
->>>>>>> 7a28be0b
+    border: 1px solid var(--admiral-color-Error_Error70, ${(p) => p.theme.color['Error/Error 70']});
   }
 
   [data-status='success'] &&&:hover:not(:disabled) + ${BorderedDiv} {
     border: 1px solid var(--admiral-color-Success_Success60, ${(p) => p.theme.color['Success/Success 60']});
   }
 
-<<<<<<< HEAD
-  [data-status='error'] &&&:focus:not(:disabled) + ${BorderedDiv}, &:invalid:focus:not(:disabled) + ${BorderedDiv} {
-    border: 2px solid var(--admiral-color-Error_Error60Main, ${(p) => p.theme.color['Error/Error 60 Main']});
-=======
   [data-status='error']
     &&&:focus:not(:disabled)
     + ${BorderedDiv},
     &:user-invalid:focus:not(:disabled)
     + ${BorderedDiv} {
-    border: 2px solid ${(props) => props.theme.color['Error/Error 60 Main']};
->>>>>>> 7a28be0b
+    border: 2px solid var(--admiral-color-Error_Error60Main, ${(p) => p.theme.color['Error/Error 60 Main']});
   }
 
   [data-status='success'] &&&:focus:not(:disabled) + ${BorderedDiv} {
