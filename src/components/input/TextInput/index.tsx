--- conflicted
+++ resolved
@@ -1,11 +1,7 @@
-<<<<<<< HEAD
-import type { ChangeEvent, InputHTMLAttributes, ReactNode, RefObject, MouseEvent } from 'react';
+import type { ChangeEvent, ReactNode, RefObject, InputHTMLAttributes } from 'react';
 import { Children, forwardRef, useEffect, useLayoutEffect, useRef, useState } from 'react';
 import styled, { css } from 'styled-components';
 
-=======
-import { Children, forwardRef, useEffect, useLayoutEffect, useRef, useState } from 'react';
->>>>>>> 87850358
 import type { CustomInputHandler, InputData } from '#src/components/common/dom/changeInputData';
 import { changeInputData, isInputDataDifferent } from '#src/components/common/dom/changeInputData';
 import { refSetter } from '#src/components/common/utils/refSetter';
@@ -250,13 +246,7 @@
   return newInputData || {};
 }
 
-<<<<<<< HEAD
-const stopEvent = (e: MouseEvent) => e.preventDefault();
-
 export interface TextInputProps extends InputHTMLAttributes<HTMLInputElement> {
-=======
-export interface TextInputProps extends React.InputHTMLAttributes<HTMLInputElement> {
->>>>>>> 87850358
   /** Делает высоту компонента больше или меньше обычной */
   dimension?: ComponentDimension;
 
@@ -329,12 +319,8 @@
     const inputRef = useRef<HTMLInputElement>(null);
     const wrapperRef = containerRef || useRef<HTMLDivElement>(null);
 
-<<<<<<< HEAD
     const iconAfterArray = Children.toArray(iconsAfter || icons);
     const iconBeforeArray = Children.toArray(iconsBefore);
-=======
-    const iconArray = Children.toArray(icons);
->>>>>>> 87850358
 
     const [overflowActive, setOverflowActive] = useState<boolean>(false);
     const [tooltipVisible, setTooltipVisible] = useState<boolean>(false);
