import {
  changeInputData,
  CustomInputHandler,
  InputData,
  isInputDataDifferent,
} from '#src/components/common/dom/changeInputData';
import { refSetter } from '#src/components/common/utils/refSetter';
import { HeightLimitedContainer as Container } from '../Container';
import type { ComponentDimension, ExtraProps, InputStatus } from '#src/components/input/types';
import { typography } from '#src/components/Typography';
import { ReactComponent as CloseOutlineSvg } from '@admiral-ds/icons/build/service/CloseOutline.svg';
import { ReactComponent as EyeCloseOutlineSvg } from '@admiral-ds/icons/build/service/EyeCloseOutline.svg';
import { ReactComponent as EyeOutlineSvg } from '@admiral-ds/icons/build/service/EyeOutline.svg';
import type { ForwardedRef, InputHTMLAttributes } from 'react';
import * as React from 'react';
import styled, { css } from 'styled-components';
import { mediumGroupBorderRadius } from '#src/components/themes/borderRadius';
import { InputIconButton } from '#src/components/InputIconButton';

<<<<<<< HEAD
const EyeCloseIcon = styled(EyeCloseOutlineSvg)`
  & *[fill^='#'] {
    fill: ${(props) => props.theme.color['Neutral/Neutral 50']};
  }

  &:hover {
    cursor: pointer;
  }

  &:hover *[fill^='#'] {
    fill: ${(props) => props.theme.color['Primary/Primary 70']};
  }
`;

const EyeIcon = styled(EyeOutlineSvg)`
  & *[fill^='#'] {
    fill: ${(props) => props.theme.color['Neutral/Neutral 50']};
  }

  &:hover {
    cursor: pointer;
  }

  &:hover *[fill^='#'] {
    fill: ${(props) => props.theme.color['Primary/Primary 70']};
  }
`;

=======
>>>>>>> 87c33b04
const iconSizeValue = (props: { dimension?: ComponentDimension }) => {
  switch (props.dimension) {
    case 'xl':
      return 24;
    case 's':
      return 20;
    default:
      return 24;
  }
};
const horizontalPaddingValue = (props: { dimension?: ComponentDimension }) => {
  switch (props.dimension) {
    case 'xl':
      return 16;
    case 's':
      return 12;
    default:
      return 16;
  }
};

const extraPadding = css<ExtraProps>`
  padding-right: ${(props) =>
    horizontalPaddingValue(props) +
    (iconSizeValue(props) + 8) * (props.iconCount ?? 0) -
    8 * (props.iconCount ? 1 : 0)}px;
`;

const disabledColors = css`
  background-color: ${(props) => props.theme.color['Neutral/Neutral 10']};
  border-color: transparent;
`;

const BorderedDiv = styled.div`
  position: absolute;
  top: 0;
  bottom: 0;
  left: 0;
  right: 0;
  margin: 0;
  pointer-events: none;
  overflow: hidden;
  min-width: 0;

  background: none;
  border: 1px solid ${(props) => props.theme.color['Neutral/Neutral 40']};
  border-radius: inherit;

  [data-status='error'] &&& {
    border: 1px solid ${(props) => props.theme.color['Error/Error 60 Main']};
  }

  [data-status='success'] &&& {
    border: 1px solid ${(props) => props.theme.color['Success/Success 50 Main']};
  }

  [data-read-only] &&& {
    border-color: transparent;
  }
`;

const colorsBorderAndBackground = css<{ disabled?: boolean }>`
  background-color: ${(props) => props.theme.color['Neutral/Neutral 00']};

  &:focus + ${BorderedDiv} {
    border: 2px solid ${(props) => props.theme.color['Primary/Primary 60 Main']};
  }

  &&&:disabled + ${BorderedDiv}, [data-read-only] &&& + ${BorderedDiv} {
    border-color: transparent;
  }

  &:hover:not(:focus) + ${BorderedDiv} {
    border-color: ${(props) => (props.disabled ? 'transparent' : props.theme.color['Neutral/Neutral 60'])};
  }

  &:invalid + ${BorderedDiv} {
    border: 1px solid ${(props) => props.theme.color['Error/Error 60 Main']};
  }

<<<<<<< HEAD
  [data-status='error'] &:hover + ${BorderedDiv}, [data-status='error'] &:focus + ${BorderedDiv} {
    border: 2px solid ${(props) => props.theme.color['Error/Error 60 Main']};
  }

  [data-status='success'] &:hover + ${BorderedDiv}, [data-status='success'] &:focus + ${BorderedDiv} {
=======
  [data-status='error'] &&&:hover:not(:disabled) + ${BorderedDiv}, &:invalid:hover:not(:disabled) + ${BorderedDiv} {
    border: 1px solid ${(props) => props.theme.color['Error/Error 70']};
  }

  [data-status='success'] &&&:hover:not(:disabled) + ${BorderedDiv} {
    border: 1px solid ${(props) => props.theme.color['Success/Success 60']};
  }

  [data-status='error'] &&&:focus:not(:disabled) + ${BorderedDiv}, &:invalid:focus:not(:disabled) + ${BorderedDiv} {
    border: 2px solid ${(props) => props.theme.color['Error/Error 60 Main']};
  }

  [data-status='success'] &&&:focus:not(:disabled) + ${BorderedDiv} {
>>>>>>> 87c33b04
    border: 2px solid ${(props) => props.theme.color['Success/Success 50 Main']};
  }

  [data-read-only] &&&,
  &&&:disabled {
    ${disabledColors}
  }

  &&&:disabled {
    color: ${(props) => props.theme.color['Neutral/Neutral 30']};
  }

  [data-read-only] &&&:hover + ${BorderedDiv}, [data-read-only] &&&:focus + ${BorderedDiv} {
    border-color: transparent;
  }
`;

const ieFixes = css`
  ::-ms-clear,
  ::-ms-reveal {
    display: none;
  }
`;

const Input = styled.input<ExtraProps>`
  outline: none;
  appearance: none;
  border-radius: inherit;

  box-sizing: border-box;
  flex: 1 1 auto;
  min-width: 10px;
  border: none;
  background: transparent;
  text-overflow: ellipsis;
  padding: 0 ${horizontalPaddingValue}px;

  color: ${(props) => props.theme.color['Neutral/Neutral 90']};

  ${(props) => (props.dimension === 's' ? typography['Body/Body 2 Long'] : typography['Body/Body 1 Long'])}
  &::placeholder {
    color: ${(props) => props.theme.color['Neutral/Neutral 50']};
  }

  &:disabled::placeholder {
    color: ${(props) => props.theme.color['Neutral/Neutral 30']};
  }

  [data-read-only] & {
    user-select: none;
    pointer-events: none;
  }

  ${colorsBorderAndBackground}
  ${extraPadding}
  ${ieFixes}
`;

const IconPanel = styled.div<{ disabled?: boolean; dimension?: ComponentDimension }>`
  position: absolute;
  top: 0;
  bottom: 0;
  right: 0;

  display: flex;
  align-items: center;

  padding-right: ${horizontalPaddingValue}px;

  & > svg {
    border-radius: ${(p) => mediumGroupBorderRadius(p.theme.shape)};
    display: block;
    width: ${iconSizeValue}px;

    &:focus {
      outline: none;
    }

    &:focus-visible {
      outline-offset: 2px;
      outline: ${(p) => p.theme.color['Primary/Primary 60 Main']} solid 2px;
    }
  }

  & > *:not(:first-child) {
    margin-left: 8px;
  }
`;

function defaultHandleInput(newInputData: InputData | null): InputData {
  return newInputData || {};
}

const stopEvent = (e: React.MouseEvent) => e.preventDefault();

export interface TextInputProps extends InputHTMLAttributes<HTMLInputElement> {
  /** Делает высоту компонента больше или меньше обычной */
  dimension?: ComponentDimension;

  /** Иконки для отображения в правом углу поля */
  icons?: React.ReactNode;

  /** Отображать иконку очистки поля */
  displayClearIcon?: boolean;

  /** Статус поля */
  status?: InputStatus;

  /** Ref контейнера компонента */
  containerRef?: ForwardedRef<HTMLDivElement>;

  /**
   * Дает возможность изменить значение поля ввода и позицию курсора до момента отображения при следующем цикле рендеринга.
   * Используется для создания масок ввода
   */
  handleInput?: CustomInputHandler;

  /**  Наличие этого атрибута отключает возможность выделения и копирования значения поля */
  disableCopying?: boolean;

  /** Состояние skeleton */
  skeleton?: boolean;
}

export const TextInput = React.forwardRef<HTMLInputElement, TextInputProps>(
  (
    {
      type,
      displayClearIcon,
      status,
      handleInput = defaultHandleInput,
      containerRef,
      icons,
      children,
      className,
      style,
      placeholder,
      skeleton = false,
      ...props
    },
    ref,
  ) => {
    const inputRef = React.useRef<HTMLInputElement>(null);

    const iconArray = React.Children.toArray(icons);

    const [isPasswordVisible, setPasswordVisible] = React.useState(false);
    if (!props.readOnly && type === 'password') {
      const Icon = isPasswordVisible ? EyeOutlineSvg : EyeCloseOutlineSvg;
      iconArray.push(
        <InputIconButton
          icon={Icon}
          key="eye-icon"
          onClick={() => {
            setPasswordVisible(!isPasswordVisible);
          }}
          aria-hidden
        />,
      );
    }

    if (!props.readOnly && displayClearIcon) {
      iconArray.unshift(
        <InputIconButton
          icon={CloseOutlineSvg}
          key="clear-icon"
          onClick={() => {
            if (inputRef.current) {
              changeInputData(inputRef.current, { value: '' });
            }
          }}
          aria-hidden
        />,
      );
    }

    const iconCount = iconArray.length;

    // const inputData = value !== undefined && value !== null ? handleInput({ value: String(value) }) : {};

    React.useLayoutEffect(() => {
      const nullHandledValue = handleInput(null);

      function oninput(this: HTMLInputElement) {
        const { value, selectionStart, selectionEnd } = this;
        const currentInputData = { value, selectionStart, selectionEnd };

        const inputData = handleInput(currentInputData);

        if (placeholder && !isInputDataDifferent(nullHandledValue, inputData)) {
          changeInputData(this, { ...inputData, value: '' });
        } else {
          changeInputData(this, inputData);
        }
      }

      // Чтение selectionStart в Safari при type='date' вызывает ошибку
      if (type !== 'date' && inputRef.current) {
        const node = inputRef.current;
        node.addEventListener('input', oninput);

        const { value, selectionStart, selectionEnd } = node;
        const currentInputData = { value, selectionStart, selectionEnd };
        const inputData = handleInput(currentInputData);

        if (placeholder && !isInputDataDifferent(nullHandledValue, inputData)) {
          changeInputData(node, { ...inputData, value: '' });
        } else {
          changeInputData(node, inputData);
        }

        return () => {
          node.removeEventListener('input', oninput);
        };
      }
    }, [inputRef.current, handleInput, placeholder]);
    return (
      <Container
        className={className}
        style={style}
        dimension={props.dimension}
        ref={containerRef}
        data-read-only={props.readOnly ? true : undefined}
        data-status={status}
        skeleton={skeleton}
        {...(props.disableCopying && {
          onMouseDown: stopEvent,
        })}
      >
        <Input
          ref={refSetter(ref, inputRef)}
          {...props}
          placeholder={placeholder}
          iconCount={iconCount}
          type={type === 'password' && isPasswordVisible ? 'text' : type}
        />
        <BorderedDiv />
        {iconCount > 0 && (
          <IconPanel disabled={props.disabled} dimension={props.dimension}>
            {iconArray}
          </IconPanel>
        )}
        {children}
      </Container>
    );
  },
);

TextInput.defaultProps = {
  dimension: 'm',
} as const;
TextInput.displayName = 'TextInput';<|MERGE_RESOLUTION|>--- conflicted
+++ resolved
@@ -17,37 +17,6 @@
 import { mediumGroupBorderRadius } from '#src/components/themes/borderRadius';
 import { InputIconButton } from '#src/components/InputIconButton';
 
-<<<<<<< HEAD
-const EyeCloseIcon = styled(EyeCloseOutlineSvg)`
-  & *[fill^='#'] {
-    fill: ${(props) => props.theme.color['Neutral/Neutral 50']};
-  }
-
-  &:hover {
-    cursor: pointer;
-  }
-
-  &:hover *[fill^='#'] {
-    fill: ${(props) => props.theme.color['Primary/Primary 70']};
-  }
-`;
-
-const EyeIcon = styled(EyeOutlineSvg)`
-  & *[fill^='#'] {
-    fill: ${(props) => props.theme.color['Neutral/Neutral 50']};
-  }
-
-  &:hover {
-    cursor: pointer;
-  }
-
-  &:hover *[fill^='#'] {
-    fill: ${(props) => props.theme.color['Primary/Primary 70']};
-  }
-`;
-
-=======
->>>>>>> 87c33b04
 const iconSizeValue = (props: { dimension?: ComponentDimension }) => {
   switch (props.dimension) {
     case 'xl':
@@ -128,13 +97,6 @@
     border: 1px solid ${(props) => props.theme.color['Error/Error 60 Main']};
   }
 
-<<<<<<< HEAD
-  [data-status='error'] &:hover + ${BorderedDiv}, [data-status='error'] &:focus + ${BorderedDiv} {
-    border: 2px solid ${(props) => props.theme.color['Error/Error 60 Main']};
-  }
-
-  [data-status='success'] &:hover + ${BorderedDiv}, [data-status='success'] &:focus + ${BorderedDiv} {
-=======
   [data-status='error'] &&&:hover:not(:disabled) + ${BorderedDiv}, &:invalid:hover:not(:disabled) + ${BorderedDiv} {
     border: 1px solid ${(props) => props.theme.color['Error/Error 70']};
   }
@@ -148,7 +110,6 @@
   }
 
   [data-status='success'] &&&:focus:not(:disabled) + ${BorderedDiv} {
->>>>>>> 87c33b04
     border: 2px solid ${(props) => props.theme.color['Success/Success 50 Main']};
   }
 
