import * as React from 'react';
import type { CustomInputHandler, InputData } from '#src/components/common/dom/changeInputData';
import { changeInputData, isInputDataDifferent } from '#src/components/common/dom/changeInputData';
import { refSetter } from '#src/components/common/utils/refSetter';
import { HeightLimitedContainer } from '#src/components/input/Container';
import type { ComponentDimension, ExtraProps, InputStatus } from '#src/components/input/types';
import { typography } from '#src/components/Typography';
import { ReactComponent as CloseOutlineSvg } from '@admiral-ds/icons/build/service/CloseOutline.svg';
import { ReactComponent as EyeCloseOutlineSvg } from '@admiral-ds/icons/build/service/EyeCloseOutline.svg';
import { ReactComponent as EyeOutlineSvg } from '@admiral-ds/icons/build/service/EyeOutline.svg';
import styled, { css } from 'styled-components';
import { mediumGroupBorderRadius } from '#src/components/themes/borderRadius';
import { InputIconButton } from '#src/components/InputIconButton';
import { Spinner } from '#src/components/Spinner';
import { Tooltip } from '#src/components/Tooltip';
import { checkOverflow } from '#src/components/common/utils/checkOverflow';

const iconSizeValue = (props: { $dimension?: ComponentDimension }) => {
  switch (props.$dimension) {
    case 'xl':
      return 24;
    case 's':
      return 20;
    default:
      return 24;
  }
};
const horizontalPaddingValue = (props: { $dimension?: ComponentDimension }) => {
  switch (props.$dimension) {
    case 'xl':
      return 16;
    case 's':
      return 12;
    default:
      return 16;
  }
};

const extraPadding = css<ExtraProps>`
  padding-right: ${(props) => horizontalPaddingValue(props) + (iconSizeValue(props) + 8) * (props.$iconCount ?? 0)}px;
`;

const disabledColors = css`
  background-color: var(--admiral-color-Neutral_Neutral10, ${(p) => p.theme.color['Neutral/Neutral 10']});
  border-color: transparent;
`;

const getBorderColor = css<{ $status?: InputStatus }>`
  ${({ $status, theme }) => {
    if (!$status) {
      return `var(--admiral-color-Neutral_Neutral40, ${theme.color['Neutral/Neutral 40']})`;
    }
    switch ($status) {
      case 'error':
        return `var(--admiral-color-Error_Error60Main, ${theme.color['Error/Error 60 Main']})`;
      case 'success':
        return `var(--admiral-color-Success_Success50Main, ${theme.color['Success/Success 50 Main']})`;
    }
  }}
`;

export const InputBorderedDiv = styled.div<{ disabled?: boolean; $status?: InputStatus }>`
  position: absolute;
  top: 0;
  bottom: 0;
  left: 0;
  right: 0;
  margin: 0;
  pointer-events: none;
  overflow: hidden;
  min-width: 0;

  background: none;
  border-radius: inherit;

  border: 1px solid ${getBorderColor};
  ${(p) => p.disabled && 'border-color: transparent;'};
`;

const getHoverBorderColor = css<{ $status?: InputStatus }>`
  ${({ $status, theme }) => {
    if (!$status) {
      return `var(--admiral-color-Neutral_Neutral60, ${theme.color['Neutral/Neutral 60']})`;
    }
    switch ($status) {
      case 'error':
        return `var(--admiral-color-Error_Error70, ${theme.color['Error/Error 70']})`;
      case 'success':
        return `var(--admiral-color-Success_Success60, ${theme.color['Success/Success 60']})`;
    }
  }}
`;

const getFocusBorderColor = css<{ $status?: InputStatus }>`
  ${({ $status, theme }) => {
    if (!$status) {
      return `var(--admiral-color-Primary_Primary60Main, ${theme.color['Primary/Primary 60 Main']})`;
    }
    switch ($status) {
      case 'error':
        return `var(--admiral-color-Error_Error60Main, ${theme.color['Error/Error 60 Main']})`;
      case 'success':
        return `var(--admiral-color-Success_Success50Main, ${theme.color['Success/Success 50 Main']})`;
    }
  }}
`;

export const BorderedDivStyles = css<{ disabled?: boolean; readOnly?: boolean; $status?: InputStatus }>`
  &:focus-within:not(:disabled) > ${InputBorderedDiv} {
    ${(p) => (p.disabled || p.readOnly ? 'border-color: transparent' : `border: 2px solid ${getFocusBorderColor}`)}
  }

  &:hover:not(:focus-within) > ${InputBorderedDiv} {
    border-color: ${(props) => (props.disabled || props.readOnly ? 'transparent' : getHoverBorderColor)};
  }
`;

const ieFixes = css`
  ::-ms-clear,
  ::-ms-reveal {
    display: none;
  }
`;

const Input = styled.input<ExtraProps>`
  outline: none;
  appearance: none;
  border-radius: inherit;

  box-sizing: border-box;
  flex: 1 1 auto;
  min-width: 10px;
  border: none;
  text-overflow: ellipsis;
  padding: 0 ${horizontalPaddingValue}px;

  ${(props) => (props.$dimension === 's' ? typography['Body/Body 2 Long'] : typography['Body/Body 1 Long'])}

  color: var(--admiral-color-Neutral_Neutral90, ${(p) => p.theme.color['Neutral/Neutral 90']});

  &&&:disabled {
    color: var(--admiral-color-Neutral_Neutral30, ${(p) => p.theme.color['Neutral/Neutral 30']});
  }

  &::placeholder {
    color: var(--admiral-color-Neutral_Neutral50, ${(p) => p.theme.color['Neutral/Neutral 50']});
  }

  &:disabled::placeholder {
    color: var(--admiral-color-Neutral_Neutral30, ${(p) => p.theme.color['Neutral/Neutral 30']});
  }

  [data-disable-copying] & {
    user-select: none;
    pointer-events: none;
  }

  background-color: var(--admiral-color-Neutral_Neutral00, ${(p) => p.theme.color['Neutral/Neutral 00']});

<<<<<<< HEAD
  &&&:invalid + ${InputBorderedDiv} {
    border: 1px solid var(--admiral-color-Error_Error60Main, ${(p) => p.theme.color['Error/Error 60 Main']});
  }

  &&&:invalid:hover:not(:disabled) + ${InputBorderedDiv} {
    border: 1px solid var(--admiral-color-Error_Error70, ${(p) => p.theme.color['Error/Error 70']});
  }

  &&&:invalid:focus:not(:disabled) + ${InputBorderedDiv} {
    border: 2px solid var(--admiral-color-Error_Error60Main, ${(p) => p.theme.color['Error/Error 60 Main']});
=======
  &&&:user-invalid + ${InputBorderedDiv} {
    border: 1px solid ${(props) => props.theme.color['Error/Error 60 Main']};
  }

  &&&:user-invalid:hover:not(:disabled) + ${InputBorderedDiv} {
    border: 1px solid ${(props) => props.theme.color['Error/Error 70']};
  }

  &&&:user-invalid:focus:not(:disabled) + ${InputBorderedDiv} {
    border: 2px solid ${(props) => props.theme.color['Error/Error 60 Main']};
>>>>>>> 7a28be0b
  }

  [data-read-only] &&&,
  &&&:disabled {
    ${disabledColors}
  }

  ${extraPadding}
  ${ieFixes}
`;

const IconPanel = styled.div<{ disabled?: boolean; $dimension?: ComponentDimension }>`
  position: absolute;
  top: 0;
  bottom: 0;
  right: 0;

  display: flex;
  align-items: center;

  padding-right: ${horizontalPaddingValue}px;

  & svg {
    border-radius: var(--admiral-border-radius-Medium, ${(p) => mediumGroupBorderRadius(p.theme.shape)});
    display: block;
    width: ${iconSizeValue}px;

    &:focus {
      outline: none;
    }

    &:focus-visible {
      outline-offset: 2px;
      outline: var(--admiral-color-Primary_Primary60Main, ${(p) => p.theme.color['Primary/Primary 60 Main']}) solid 2px;
    }
  }

  & > *:not(:first-child) {
    margin-left: 8px;
  }
`;

const StyledContainer = styled(HeightLimitedContainer)<{
  disabled?: boolean;
  readOnly?: boolean;
  $status?: InputStatus;
  $dimension?: ComponentDimension;
}>`
  ${BorderedDivStyles}
`;

function defaultHandleInput(newInputData: InputData | null): InputData {
  return newInputData || {};
}

const stopEvent = (e: React.MouseEvent) => e.preventDefault();

export interface TextInputProps extends React.InputHTMLAttributes<HTMLInputElement> {
  /** Делает высоту компонента больше или меньше обычной */
  dimension?: ComponentDimension;

  /** Иконки для отображения в правом углу поля */
  icons?: React.ReactNode;

  /** Отображать иконку очистки поля */
  displayClearIcon?: boolean;

  /** Статус поля */
  status?: InputStatus;

  /** Отображать статус загрузки данных */
  isLoading?: boolean;

  /** Ref контейнера компонента */
  containerRef?: React.RefObject<HTMLDivElement>;

  /**
   * Дает возможность изменить значение поля ввода и позицию курсора до момента отображения при следующем цикле рендеринга.
   * Используется для создания масок ввода
   */
  handleInput?: CustomInputHandler;

  /**  Наличие этого атрибута отключает возможность выделения и копирования значения поля */
  disableCopying?: boolean;

  /** Состояние skeleton */
  skeleton?: boolean;

  /** Отображение тултипа, по умолчанию true */
  showTooltip?: boolean;
}

export const TextInput = React.forwardRef<HTMLInputElement, TextInputProps>(
  (
    {
      dimension,
      type,
      displayClearIcon,
      isLoading,
      status,
      handleInput = defaultHandleInput,
      containerRef,
      icons,
      children,
      className,
      style,
      placeholder,
      skeleton = false,
      showTooltip = true,
      disableCopying,
      ...props
    },
    ref,
  ) => {
    const inputRef = React.useRef<HTMLInputElement>(null);
    const wrapperRef = containerRef || React.useRef<HTMLDivElement>(null);

    const iconArray = React.Children.toArray(icons);

    const [overflowActive, setOverflowActive] = React.useState<boolean>(false);
    const [tooltipVisible, setTooltipVisible] = React.useState<boolean>(false);
    const [innerValueState, setInnerValueState] = React.useState(props.defaultValue ?? undefined);
    const innerValue = props.value ?? innerValueState;

    React.useEffect(() => {
      if (checkOverflow(inputRef.current)) {
        setOverflowActive(true);
        return;
      }
      setOverflowActive(false);
    }, [tooltipVisible, setOverflowActive]);

    React.useLayoutEffect(() => {
      function show() {
        if (document.activeElement !== inputRef.current) setTooltipVisible(true);
      }
      function hide() {
        setTooltipVisible(false);
      }
      const wrapper = wrapperRef.current;
      if (wrapper) {
        wrapper.addEventListener('mouseenter', show);
        wrapper.addEventListener('mouseleave', hide);
        wrapper.addEventListener('mousedown', hide);
        return () => {
          wrapper.removeEventListener('mouseenter', show);
          wrapper.removeEventListener('mouseleave', hide);
          wrapper.removeEventListener('mousedown', hide);
        };
      }
    }, [setTooltipVisible]);

    const handleChange = (e: React.ChangeEvent<HTMLInputElement>) => {
      setInnerValueState(e.currentTarget.value);
      props.onChange?.(e);
    };

    const [isPasswordVisible, setPasswordVisible] = React.useState(false);
    if (!props.readOnly && type === 'password') {
      const Icon = isPasswordVisible ? EyeOutlineSvg : EyeCloseOutlineSvg;
      iconArray.push(
        <InputIconButton
          icon={Icon}
          key="eye-icon"
          onClick={() => {
            setPasswordVisible(!isPasswordVisible);
          }}
          aria-hidden
        />,
      );
    }

    if (!props.readOnly && displayClearIcon && !!innerValue) {
      iconArray.unshift(
        <InputIconButton
          icon={CloseOutlineSvg}
          key="clear-icon"
          onClick={() => {
            if (inputRef.current) {
              changeInputData(inputRef.current, { value: '' });
            }
          }}
          aria-hidden
        />,
      );
    }

    if (isLoading) {
      iconArray.unshift(<Spinner key="loading-icon" dimension={dimension === 's' ? 'ms' : 'm'} />);
    }

    const iconCount = iconArray.length;

    // const inputData = value !== undefined && value !== null ? handleInput({ value: String(value) }) : {};

    React.useLayoutEffect(() => {
      const nullHandledValue = handleInput(null);

      function oninput(this: HTMLInputElement) {
        const { value, selectionStart, selectionEnd } = this;
        const currentInputData = { value, selectionStart, selectionEnd };

        const inputData = handleInput(currentInputData);

        if (placeholder && !isInputDataDifferent(nullHandledValue, inputData)) {
          changeInputData(this, { ...inputData, value: '' });
        } else {
          changeInputData(this, inputData);
        }
      }

      // Чтение selectionStart в Safari при type='date' вызывает ошибку
      if (type !== 'date' && inputRef.current) {
        const node = inputRef.current;
        node.addEventListener('input', oninput);

        const { value, selectionStart, selectionEnd } = node;
        const currentInputData = { value, selectionStart, selectionEnd };
        const inputData = handleInput(currentInputData);

        if (placeholder && !isInputDataDifferent(nullHandledValue, inputData)) {
          changeInputData(node, { ...inputData, value: '' });
        } else {
          changeInputData(node, inputData);
        }

        return () => {
          node.removeEventListener('input', oninput);
        };
      }
    }, [handleInput, placeholder]);
    return (
      <>
        <StyledContainer
          className={className}
          style={style}
          $dimension={dimension}
          ref={wrapperRef}
          disabled={props.disabled}
          readOnly={props.readOnly}
          $status={status}
          data-disabled={props.disabled ? true : undefined}
          data-read-only={props.readOnly ? true : undefined}
          data-status={status}
          $skeleton={skeleton}
          data-disable-copying={disableCopying ? true : undefined}
          {...(disableCopying && {
            onMouseDown: stopEvent,
          })}
        >
          <Input
            ref={refSetter(ref, inputRef)}
            {...props}
            onChange={handleChange}
            placeholder={placeholder}
            $dimension={dimension}
            $iconCount={iconCount}
            type={type === 'password' && isPasswordVisible ? 'text' : type}
          />
          <InputBorderedDiv $status={status} disabled={props.disabled || props.readOnly} />
          {iconCount > 0 && (
            <IconPanel disabled={props.disabled} $dimension={dimension}>
              {iconArray}
            </IconPanel>
          )}
          {children}
        </StyledContainer>
        {showTooltip && tooltipVisible && overflowActive && (
          <Tooltip renderContent={() => inputRef?.current?.value || ''} targetElement={wrapperRef.current} />
        )}
      </>
    );
  },
);

TextInput.defaultProps = {
  dimension: 'm',
} as const;
TextInput.displayName = 'TextInput';<|MERGE_RESOLUTION|>--- conflicted
+++ resolved
@@ -157,29 +157,16 @@
 
   background-color: var(--admiral-color-Neutral_Neutral00, ${(p) => p.theme.color['Neutral/Neutral 00']});
 
-<<<<<<< HEAD
-  &&&:invalid + ${InputBorderedDiv} {
+  &&&:user-invalid + ${InputBorderedDiv} {
     border: 1px solid var(--admiral-color-Error_Error60Main, ${(p) => p.theme.color['Error/Error 60 Main']});
   }
 
-  &&&:invalid:hover:not(:disabled) + ${InputBorderedDiv} {
+  &&&:user-invalid:hover:not(:disabled) + ${InputBorderedDiv} {
     border: 1px solid var(--admiral-color-Error_Error70, ${(p) => p.theme.color['Error/Error 70']});
   }
 
-  &&&:invalid:focus:not(:disabled) + ${InputBorderedDiv} {
+  &&&:user-invalid:focus:not(:disabled) + ${InputBorderedDiv} {
     border: 2px solid var(--admiral-color-Error_Error60Main, ${(p) => p.theme.color['Error/Error 60 Main']});
-=======
-  &&&:user-invalid + ${InputBorderedDiv} {
-    border: 1px solid ${(props) => props.theme.color['Error/Error 60 Main']};
-  }
-
-  &&&:user-invalid:hover:not(:disabled) + ${InputBorderedDiv} {
-    border: 1px solid ${(props) => props.theme.color['Error/Error 70']};
-  }
-
-  &&&:user-invalid:focus:not(:disabled) + ${InputBorderedDiv} {
-    border: 2px solid ${(props) => props.theme.color['Error/Error 60 Main']};
->>>>>>> 7a28be0b
   }
 
   [data-read-only] &&&,
