import * as React from 'react';
import styled from 'styled-components';
import { Slider as SliderComponent } from '#src/components/Slider';
import { TextInputProps } from '#src/components/input/TextInput';

import { NumberInput } from '#src/components/input/NumberInput';
import { clearValue, fitToCurrency, repeatStringNumTimes } from '#src/components/input/NumberInput/utils';
import { Shape } from '#src/components/themes/common';
import { mediumGroupBorderRadius } from '#src/components/themes/borderRadius';

function sliderBorderRadius(shape: Shape): string {
  const value = mediumGroupBorderRadius(shape);

  return `${value} ${value} 0 0`;
}

const Wrapper = styled.div<{ dimension: 'xl' | 'm' | 's' }>`
  position: relative;
  padding-bottom: ${({ dimension }) => (dimension === 'xl' ? 30 : 28)}px;
`;

const Slider = styled(SliderComponent)`
  & > div {
    position: absolute;
    top: -11px;
    [data-dimension='m'] & {
      top: -9px;
    }
    [data-dimension='s'] & {
      top: -9px;
    }
  }
`;

const Input = styled(NumberInput)`
  border-radius: ${(p) => (p.skeleton ? 0 : sliderBorderRadius(p.theme.shape))};
`;

export interface SliderInputProps extends Omit<TextInputProps, 'onChange' | 'value'> {
  /** Дефолтное значение компонента */
  defaultValue?: string;
  /** Колбек на изменение значения компонента (fullStr - строка вместе с префиксом/суффиксом/разделителями, shortStr - строка только с числом) */
  onChange?: (fullStr: string, shortStr: string) => void;
  /** Минимальное значение слайдера */
  minValue?: number;
  /** Максимальное значение слайдера */
  maxValue?: number;
  /** Шаг слайдера */
  step?: number;
  /** Массив отметок слайдера */
  tickMarks?: number[];
  /** Render колбек для отрисовки кастомизированных подписей к отметкам слайдера */
  renderTickMark?: (mark: string) => React.ReactNode;
  /** точность (количество знаков после точки). Если precision равно 0, то точку ввести нельзя, только целые числа */
  precision?: number;
  /** разделитель между тысячами */
  thousand?: string;
  /** префикс (строка, которая выводится перед числовым значением) */
  prefix?: string;
  /** суффикс (строка, которая выводится после числового значения) */
  suffix?: string;
  /** плейсхолдер */
  placeholder?: string;
  /** Стандартные html-атрибуты, которые будут переданы wrapper-контейнеру компонента */
  wrapperProps?: React.HTMLAttributes<HTMLDivElement>;
}

export const SliderInput = React.forwardRef<HTMLInputElement, SliderInputProps>(
  (
    {
      defaultValue = '',
      onChange,
      renderTickMark,
      minValue = 0,
      maxValue = 20,
      step = 1,
      tickMarks,
      dimension = 'xl',
      precision = 0,
      thousand = ' ',
      prefix = '',
      suffix = '₽',
      placeholder = '0 ₽',
      disabled,
      wrapperProps,
      skeleton = false,
      ...props
    },
    ref,
  ) => {
    const sliderDimension = dimension === 'xl' ? dimension : 'm';
    // десятичный разделитель
    const decimal = '.';
    const [inputValue, setInputValue] = React.useState<string>('');
    const [sliderValue, setSliderValue] = React.useState<number>(minValue);

    React.useEffect(() => {
      setInputValue(fitToCurrency(defaultValue, precision, decimal, thousand, true));
      setSliderValue(+clearValue(defaultValue, precision, decimal));
    }, [defaultValue]);

    const handleSliderChange = (e: any, value: number) => {
      const shortValue = value.toString() + '.' + repeatStringNumTimes('0', precision);
      const fullValue = fitToCurrency(shortValue, precision, decimal, thousand);

      setSliderValue(value);
      setInputValue(fullValue);

      onChange?.(fullValue, shortValue);
    };
    const handleInputChange = (event: React.ChangeEvent<HTMLInputElement>) => {
      const full = event.target.value;
      const short = clearValue(full, precision, decimal);
      setInputValue(full);
      setSliderValue(+short);

      onChange?.(full, short);
    };
    return (
      <Wrapper data-dimension={dimension} dimension={dimension} {...wrapperProps}>
        <Input
          {...props}
          ref={ref}
          value={inputValue}
          onChange={handleInputChange}
          onBlur={props.onBlur}
          dimension={dimension}
          disabled={disabled}
          precision={precision}
          decimal={decimal}
          thousand={thousand}
          prefix={prefix}
          suffix={suffix}
          placeholder={placeholder}
          step={step}
          displayPlusMinusIcons={false}
          minValue={minValue}
          maxValue={maxValue}
          skeleton={skeleton}
        />
<<<<<<< HEAD
        {!skeleton && (
          <Slider
            aria-hidden
            value={sliderValue}
            onChange={handleSliderChange}
            renderTickMark={renderTickMark}
            minValue={minValue}
            maxValue={maxValue}
            decimal={decimal}
            precision={precision}
            thousand={thousand}
            tickMarks={tickMarks}
            step={step}
            disabled={disabled}
            dimension={sliderDimension}
          />
        )}
=======
        <Slider
          aria-hidden
          value={sliderValue}
          onChange={handleSliderChange}
          renderTickMark={renderTickMark}
          minValue={minValue}
          maxValue={maxValue}
          decimal={decimal}
          precision={precision}
          thousand={thousand}
          tickMarks={tickMarks}
          step={step}
          disabled={disabled || props.readOnly}
          dimension={sliderDimension}
        />
>>>>>>> 8dd8c20c
      </Wrapper>
    );
  },
);

SliderInput.displayName = 'SliderInput';<|MERGE_RESOLUTION|>--- conflicted
+++ resolved
@@ -138,7 +138,6 @@
           maxValue={maxValue}
           skeleton={skeleton}
         />
-<<<<<<< HEAD
         {!skeleton && (
           <Slider
             aria-hidden
@@ -152,27 +151,10 @@
             thousand={thousand}
             tickMarks={tickMarks}
             step={step}
-            disabled={disabled}
+            disabled={disabled || props.readOnly}
             dimension={sliderDimension}
           />
         )}
-=======
-        <Slider
-          aria-hidden
-          value={sliderValue}
-          onChange={handleSliderChange}
-          renderTickMark={renderTickMark}
-          minValue={minValue}
-          maxValue={maxValue}
-          decimal={decimal}
-          precision={precision}
-          thousand={thousand}
-          tickMarks={tickMarks}
-          step={step}
-          disabled={disabled || props.readOnly}
-          dimension={sliderDimension}
-        />
->>>>>>> 8dd8c20c
       </Wrapper>
     );
   },
