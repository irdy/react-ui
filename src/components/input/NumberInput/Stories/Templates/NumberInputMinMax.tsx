<<<<<<< HEAD
import * as React from 'react';
import { NumberInput, T, clearValue } from '@admiral-ds/react-ui';
import type { NumberInputProps, Theme } from '@admiral-ds/react-ui';
import { ThemeProvider } from 'styled-components';

export const NumberInputMinMaxTemplate = ({
  minValue = -1000,
  maxValue = 2000,
  precision = 2,
  decimal,
  ...args
}: NumberInputProps) => {
=======
import { NumberInput } from '@admiral-ds/react-ui';
import type { BorderRadiusType, NumberInputProps, Theme } from '@admiral-ds/react-ui';
import { ThemeProvider } from 'styled-components';

export const NumberInputMinMaxTemplate = (args: NumberInputProps & { themeBorderKind: BorderRadiusType }) => {
>>>>>>> 973ab4f8
  function swapBorder(theme: Theme): Theme {
    theme.shape.borderRadiusKind = args.themeBorderKind || theme.shape.borderRadiusKind;
    return theme;
  }

  const [status, setStatus] = React.useState<NumberInputProps['status'] | undefined>(undefined);

  const handleChange = (event: React.ChangeEvent<HTMLInputElement>) => {
    const numValue = Number(clearValue(event.target.value, precision, decimal));
    if (event.target.value && (numValue < minValue || numValue > maxValue)) {
      setStatus('error');
    } else {
      setStatus(undefined);
    }
  };

  return (
    <ThemeProvider theme={swapBorder}>
      <T font="Body/Body 2 Long" as="div" style={{ marginBottom: '24px' }}>
        В данном примере, если введенное значение выходит за границы диапазона minValue-maxValue, компонент переходит в
        состояние ошибки.
      </T>
      <NumberInput
        {...args}
        onChange={handleChange}
        minValue={minValue}
        maxValue={maxValue}
        status={status}
        precision={precision}
        decimal={decimal}
      />
    </ThemeProvider>
  );
};<|MERGE_RESOLUTION|>--- conflicted
+++ resolved
@@ -1,7 +1,6 @@
-<<<<<<< HEAD
-import * as React from 'react';
+import { useState } from 'react';
 import { NumberInput, T, clearValue } from '@admiral-ds/react-ui';
-import type { NumberInputProps, Theme } from '@admiral-ds/react-ui';
+import type { BorderRadiusType, NumberInputProps, Theme } from '@admiral-ds/react-ui';
 import { ThemeProvider } from 'styled-components';
 
 export const NumberInputMinMaxTemplate = ({
@@ -10,20 +9,13 @@
   precision = 2,
   decimal,
   ...args
-}: NumberInputProps) => {
-=======
-import { NumberInput } from '@admiral-ds/react-ui';
-import type { BorderRadiusType, NumberInputProps, Theme } from '@admiral-ds/react-ui';
-import { ThemeProvider } from 'styled-components';
-
-export const NumberInputMinMaxTemplate = (args: NumberInputProps & { themeBorderKind: BorderRadiusType }) => {
->>>>>>> 973ab4f8
+}: NumberInputProps & { themeBorderKind: BorderRadiusType }) => {
   function swapBorder(theme: Theme): Theme {
     theme.shape.borderRadiusKind = args.themeBorderKind || theme.shape.borderRadiusKind;
     return theme;
   }
 
-  const [status, setStatus] = React.useState<NumberInputProps['status'] | undefined>(undefined);
+  const [status, setStatus] = useState<NumberInputProps['status'] | undefined>(undefined);
 
   const handleChange = (event: React.ChangeEvent<HTMLInputElement>) => {
     const numValue = Number(clearValue(event.target.value, precision, decimal));
