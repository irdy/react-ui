import * as React from 'react';
import styled, { css } from 'styled-components';
import type { TextInputProps } from '#src/components/input/TextInput';
import type { ComponentDimension, ExtraProps } from '#src/components/input/types';
import { typography } from '#src/components/Typography';
import { changeInputData } from '#src/components/common/dom/changeInputData';
import { refSetter } from '#src/components/common/utils/refSetter';
import { ReactComponent as CloseOutlineSvg } from '@admiral-ds/icons/build/service/CloseOutline.svg';
import { ReactComponent as MinusOutline } from '@admiral-ds/icons/build/service/MinusOutline.svg';
import { ReactComponent as PlusOutline } from '@admiral-ds/icons/build/service/PlusOutline.svg';
import { InputIconButton } from '#src/components/InputIconButton';

<<<<<<< HEAD
import { HeightLimitedContainer } from '../Container';
import { StatusIcon } from '../StatusIcon';
=======
import { Container } from '../Container';
>>>>>>> 8dd8c20c

import { AutoSizeInput } from './AutoSizeInput';
import { clearValue, fitToCurrency, validateThousand } from './utils';

export { fitToCurrency, clearValue } from './utils';

const extraPadding = css<ExtraProps>`
  padding-right: ${(props) => horizontalPaddingValue(props) + (iconSizeValue(props) + 8) * (props.iconCount ?? 0)}px;
`;

const horizontalPaddingValue = (props: { dimension?: ComponentDimension }) => {
  switch (props.dimension) {
    case 'xl':
      return 16;
    case 's':
      return 12;
    default:
      return 16;
  }
};

const PlusMinusIcon = styled(InputIconButton)<{ disabled?: boolean }>`
  ${({ disabled, theme }) =>
    disabled
      ? css`
          pointer-events: none;
          & *[fill^='#'] {
            fill: ${theme.color['Neutral/Neutral 30']};
          }
        `
      : ''}
`;

const iconSizeValue = (props: { dimension?: ComponentDimension }) => {
  switch (props.dimension) {
    case 'xl':
      return 24;
    case 's':
      return 20;
    default:
      return 24;
  }
};

const IconPanel = styled.div<{ disabled?: boolean; dimension?: ComponentDimension }>`
  position: absolute;
  top: 0;
  bottom: 0;
  right: 0;

  display: flex;
  align-items: center;
  margin-right: ${horizontalPaddingValue}px;

  & > svg {
    display: block;
    width: ${iconSizeValue}px;
  }

  & > * {
    margin-left: 8px;
  }
`;

const Content = styled.div`
  display: flex;
  box-sizing: border-box;
  width: 100%;
  overflow: hidden;
  padding: 0 ${horizontalPaddingValue}px;
  ${extraPadding};
  border-radius: inherit;

  &[data-align='right'] {
    justify-content: flex-end;
  }
`;

const Wrapper = styled(HeightLimitedContainer)<{
  disabled?: boolean;
  dimension?: ComponentDimension;
  readOnly?: boolean;
  skeleton?: boolean;
}>`
  background-color: ${(props) => {
    if (props.disabled || props.readOnly) return props.theme.color['Neutral/Neutral 10'];
    return props.theme.color['Neutral/Neutral 00'];
  }};
  color: ${(props) =>
    props.disabled ? props.theme.color['Neutral/Neutral 30'] : props.theme.color['Neutral/Neutral 90']};
  ${(props) => (props.dimension === 's' ? typography['Body/Body 2 Long'] : typography['Body/Body 1 Long'])}
  overflow: hidden;
`;

export interface NumberInputProps extends TextInputProps {
  /** точность (количество знаков после точки). Если precision равно 0, то точку ввести нельзя, только целые числа */
  precision?: number;
  /** префикс (строка, которая выводится перед числовым значением) */
  prefix?: string;
  /** суффикс (строка, которая выводится после числового значения) */
  suffix?: string;
  /** разделитель между тысячами */
  thousand?: string;
  /** разделитель между целым и десятичным */
  decimal?: string;
  /** Шаг инпута. Если шаг - это дробное число, то количество знаков в десятичной части step должно быть равно precision */
  step?: number;
  /** Минимальное значение слайдера */
  minValue?: number;
  /** Максимальное значение слайдера */
  maxValue?: number;
  /** Отображать иконки плюса минуса */
  displayPlusMinusIcons?: boolean;
  /** Выравнивание контента. По умолчанию выравнивание происходит по левому краю */
  align?: 'left' | 'right';
}

export const NumberInput = React.forwardRef<HTMLInputElement, NumberInputProps>(
  (
    {
      className,
      style,
      containerRef,
      status,
      icons,
      displayClearIcon = false,
      displayPlusMinusIcons = true,
      prefix = '',
      suffix = '₽',
      precision = 2,
      thousand: userThousand = ' ',
      decimal: userDecimal = '.',
      step = 1,
      minValue,
      maxValue,
      placeholder = '0 ₽',
      align = 'left',
      skeleton = false,
      onChange,
      onBlur,
      ...props
    },
    ref,
  ) => {
    const [plusDisabled, setPlusDisabled] = React.useState(false);
    const [minusDisabled, setMinusDisabled] = React.useState(false);

    const inputRef = React.useRef<HTMLInputElement>(null);

    // thousand, decimal - не более одного символа
    const thousand = validateThousand(userThousand) ? userThousand.slice(0, 1) : ' ';
    const decimal = userDecimal.slice(0, 1);

    React.useEffect(() => {
      // проверка на undefined и пустую строку
      const valueExist = props.value !== undefined && !!String(props.value);
      const defaultValueExist = props.defaultValue !== undefined && !!String(props.defaultValue);
      const value = valueExist ? String(props.value) : String(props.defaultValue);
      if (valueExist || defaultValueExist) {
        if (typeof minValue === 'number') {
          const minusDsb = Number(clearValue(value, precision, decimal)) - step < minValue;
          minusDisabled !== minusDsb && setMinusDisabled(minusDsb);
        }
        if (typeof maxValue === 'number') {
          const plusDsb = Number(clearValue(value, precision, decimal)) + step > maxValue;
          plusDisabled !== plusDsb && setPlusDisabled(plusDsb);
        }
      } else {
        // Если параметры value, defaultValue не заданы или являются пустыми строками, тогда кнопки +/- не могут быть задизейблены
        minusDisabled && setMinusDisabled(false);
        plusDisabled && setPlusDisabled(false);
      }
    }, [props.value, props.defaultValue]);

    const handleMinus = () => {
      const current = inputRef.current?.value || '';
      const newValue = Number(clearValue(current, precision, decimal)) - step;
      const newValueStr = fitToCurrency(newValue.toFixed(precision), precision, decimal, thousand, true);
      if (inputRef.current) {
        if (typeof minValue === 'number') {
          if (newValue >= minValue) {
            changeInputData(inputRef.current, { value: newValueStr });
          }
        } else {
          changeInputData(inputRef.current, { value: newValueStr });
        }
      }
    };
    const handlePlus = () => {
      const current = inputRef.current?.value || '';
      const newValue = Number(clearValue(current, precision, decimal)) + step;
      const newValueStr = fitToCurrency(newValue.toFixed(precision), precision, decimal, thousand, true);
      if (inputRef.current) {
        if (typeof maxValue === 'number') {
          if (newValue <= maxValue) {
            changeInputData(inputRef.current, { value: newValueStr });
          }
        } else {
          changeInputData(inputRef.current, { value: newValueStr });
        }
      }
    };

    const iconArray = React.Children.toArray(icons);

    if (!props.readOnly && displayClearIcon) {
      iconArray.unshift(
        <InputIconButton
          icon={CloseOutlineSvg}
          key="clear-icon"
          onClick={() => {
            if (inputRef.current) {
              changeInputData(inputRef.current, { value: '' });
            }
          }}
          aria-hidden
        />,
      );
    }

    if (!props.readOnly && displayPlusMinusIcons) {
      iconArray.push(
        <PlusMinusIcon
          icon={MinusOutline}
          key="minus-icon"
          onClick={handleMinus}
          disabled={props.disabled || minusDisabled}
          aria-hidden
        />,
        <PlusMinusIcon
          icon={PlusOutline}
          key="plus-icon"
          onClick={handlePlus}
          disabled={props.disabled || plusDisabled}
          aria-hidden
        />,
      );
    }

    const iconCount = iconArray.length;

    /**
     * При потере фокуса:
     * если precision > 0, количество цифр после разделителя decimal должно быть равно precision.
     * Если условие выше несоблюдено, должна быть произведена корректировка значения. Например: '70.' => '70.00' при precision={2}
     */
    const handleBlur = (event: React.FocusEvent<HTMLInputElement>) => {
      const newValue = fitToCurrency(event.currentTarget.value, precision, decimal, thousand, true);
      if (inputRef.current) {
        // если введеное значение меньше minValue
        if (typeof minValue === 'number' && Number(clearValue(newValue, precision, decimal)) < minValue) {
          const fullValue = fitToCurrency(String(minValue), precision, decimal, thousand, true);

          changeInputData(inputRef.current, { value: fullValue });
        }
        // если введеное значение меньше maxValue
        else if (typeof maxValue === 'number' && Number(clearValue(newValue, precision, decimal)) > maxValue) {
          const fullValue = fitToCurrency(String(maxValue), precision, decimal, thousand, true);

          changeInputData(inputRef.current, { value: fullValue });
        }
        // если значение в инпуте неполностью отформатировано, например, не все разряды после запятой проставлены
        else if (newValue !== event.currentTarget.value) {
          changeInputData(inputRef.current, { value: newValue });
        }
      }
      onBlur?.(event);
    };

    const handleChange = (event: React.ChangeEvent<HTMLInputElement>) => {
      const newVal = event.currentTarget.value;

      if (typeof minValue === 'number' && newVal) {
        const minusDsb = Number(clearValue(newVal, precision, decimal)) - step < minValue;
        minusDisabled !== minusDsb && setMinusDisabled(minusDsb);
      }
      if (typeof maxValue === 'number' && newVal) {
        const plusDsb = Number(clearValue(newVal, precision, decimal)) + step > maxValue;
        plusDisabled !== plusDsb && setPlusDisabled(plusDsb);
      }
      if (newVal === '') {
        // когда в инпут ничего не введено, кнопки +/- не должны быть задизейблены
        minusDisabled && setMinusDisabled(false);
        plusDisabled && setPlusDisabled(false);
      }

      onChange?.(event);
    };

    const handleContentMouseDown = (e: any) => {
      // Запретит перенос фокуса с инпута при клике по всему, что внутри Content
      e.preventDefault();
      if (e.target !== inputRef.current) {
        inputRef.current?.focus();
        inputRef.current?.setSelectionRange(inputRef.current?.value.length || 0, inputRef.current?.value.length || 0);
      }
    };

    return (
      <Wrapper
        ref={containerRef}
        className={className}
        style={style}
        disabled={props.disabled}
        dimension={props.dimension}
        readOnly={props.readOnly}
        data-read-only={props.readOnly ? true : undefined}
        skeleton={skeleton}
      >
        <Content
          data-align={align}
          dimension={props.dimension}
          iconCount={iconCount}
          onMouseDown={handleContentMouseDown}
        >
          <AutoSizeInput
            ref={refSetter(ref, inputRef)}
            onChange={handleChange}
            placeholder={placeholder}
            onBlur={handleBlur}
            suffix={suffix}
            prefix={prefix}
            thousand={thousand}
            decimal={decimal}
            precision={precision}
            status={status}
            {...props}
          />
        </Content>
        {iconCount > 0 && (
          <IconPanel disabled={props.disabled} dimension={props.dimension}>
            {iconArray}
          </IconPanel>
        )}
      </Wrapper>
    );
  },
);

NumberInput.displayName = 'NumberInput';<|MERGE_RESOLUTION|>--- conflicted
+++ resolved
@@ -10,12 +10,7 @@
 import { ReactComponent as PlusOutline } from '@admiral-ds/icons/build/service/PlusOutline.svg';
 import { InputIconButton } from '#src/components/InputIconButton';
 
-<<<<<<< HEAD
 import { HeightLimitedContainer } from '../Container';
-import { StatusIcon } from '../StatusIcon';
-=======
-import { Container } from '../Container';
->>>>>>> 8dd8c20c
 
 import { AutoSizeInput } from './AutoSizeInput';
 import { clearValue, fitToCurrency, validateThousand } from './utils';
@@ -39,14 +34,15 @@
 
 const PlusMinusIcon = styled(InputIconButton)<{ disabled?: boolean }>`
   ${({ disabled, theme }) =>
-    disabled
-      ? css`
-          pointer-events: none;
-          & *[fill^='#'] {
-            fill: ${theme.color['Neutral/Neutral 30']};
-          }
-        `
-      : ''}
+          disabled
+                  ? css`
+                    pointer-events: none;
+
+                    & *[fill^='#'] {
+                      fill: ${theme.color['Neutral/Neutral 30']};
+                    }
+                  `
+                  : ''}
 `;
 
 const iconSizeValue = (props: { dimension?: ComponentDimension }) => {
@@ -105,7 +101,7 @@
     return props.theme.color['Neutral/Neutral 00'];
   }};
   color: ${(props) =>
-    props.disabled ? props.theme.color['Neutral/Neutral 30'] : props.theme.color['Neutral/Neutral 90']};
+          props.disabled ? props.theme.color['Neutral/Neutral 30'] : props.theme.color['Neutral/Neutral 90']};
   ${(props) => (props.dimension === 's' ? typography['Body/Body 2 Long'] : typography['Body/Body 1 Long'])}
   overflow: hidden;
 `;
@@ -158,7 +154,7 @@
       onBlur,
       ...props
     },
-    ref,
+    ref
   ) => {
     const [plusDisabled, setPlusDisabled] = React.useState(false);
     const [minusDisabled, setMinusDisabled] = React.useState(false);
@@ -232,7 +228,7 @@
             }
           }}
           aria-hidden
-        />,
+        />
       );
     }
 
@@ -251,7 +247,7 @@
           onClick={handlePlus}
           disabled={props.disabled || plusDisabled}
           aria-hidden
-        />,
+        />
       );
     }
 
@@ -352,7 +348,7 @@
         )}
       </Wrapper>
     );
-  },
+  }
 );
 
 NumberInput.displayName = 'NumberInput';