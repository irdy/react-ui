import type { ChangeEvent, MouseEvent, FocusEvent, KeyboardEvent } from 'react';
import { useState, useRef, useEffect, forwardRef, Children } from 'react';
import styled, { css } from 'styled-components';

import type { TextInputProps } from '#src/components/input/TextInput';
import type { ComponentDimension, ExtraProps } from '#src/components/input/types';
import { typography } from '#src/components/Typography';
import { changeInputData } from '#src/components/common/dom/changeInputData';
import { refSetter } from '#src/components/common/utils/refSetter';
import { ReactComponent as CloseOutlineSvg } from '@admiral-ds/icons/build/service/CloseOutline.svg';
import { ReactComponent as MinusOutline } from '@admiral-ds/icons/build/service/MinusOutline.svg';
import { ReactComponent as PlusOutline } from '@admiral-ds/icons/build/service/PlusOutline.svg';
import { InputIconButton } from '#src/components/InputIconButton';
import { keyboardKey } from '../../common/keyboardKey';

import { HeightLimitedContainer } from '../Container';

import { AutoSizeInput, BorderedDiv, horizontalPaddingValue, iconSizeValue } from './AutoSizeInput';
import { clearValue, fitToCurrency, validateThousand } from './utils';

const extraPadding = css<ExtraProps>`
  padding-right: ${(props) => horizontalPaddingValue(props) + (iconSizeValue(props) + 8) * (props.$iconCount ?? 0)}px;
`;
const preventDefault = (e: MouseEvent) => e.preventDefault();

const PlusMinusIcon = styled(InputIconButton)<{ disabled?: boolean }>`
  -webkit-touch-callout: none;
  -webkit-user-select: none;
  -moz-user-select: none;
  -ms-user-select: none;
  user-select: none;
  ${({ disabled, theme }) =>
    disabled
      ? css`
          pointer-events: none;

          & *[fill^='#'] {
            fill: var(--admiral-color-Neutral_Neutral30, ${theme.color['Neutral/Neutral 30']});
          }
        `
      : ''}
`;

const IconPanel = styled.div<{ disabled?: boolean; $dimension?: ComponentDimension }>`
  position: absolute;
  top: 0;
  bottom: 0;
  right: 0;

  display: flex;
  align-items: center;
  margin-right: ${horizontalPaddingValue}px;

  & > svg {
    display: block;
    width: ${iconSizeValue}px;
  }

  & > * {
    margin-left: 8px;
  }
`;

const Content = styled.div<ExtraProps>`
  display: flex;
  box-sizing: border-box;
  width: 100%;
  overflow: hidden;
  padding: 0 ${horizontalPaddingValue}px;
  ${extraPadding};
  border-radius: inherit;
`;

const Wrapper = styled(HeightLimitedContainer)<{
  disabled?: boolean;
  $dimension?: ComponentDimension;
  readOnly?: boolean;
  $skeleton?: boolean;
  $status?: TextInputProps['status'];
}>`
  background-color: ${({ disabled, readOnly, theme }) => {
    if (disabled || readOnly) {
      return `var(--admiral-color-Neutral_Neutral10, ${theme.color['Neutral/Neutral 10']})`;
    }
    return `var(--admiral-color-Neutral_Neutral00, ${theme.color['Neutral/Neutral 00']})`;
  }};
  color: ${({ disabled, theme }) =>
    disabled
      ? `var(--admiral-color-Neutral_Neutral30, ${theme.color['Neutral/Neutral 30']})`
      : `var(--admiral-color-Neutral_Neutral90, ${theme.color['Neutral/Neutral 90']})`};
  ${({ $dimension }) => ($dimension === 's' ? typography['Body/Body 2 Long'] : typography['Body/Body 1 Long'])}
  overflow: hidden;

  &:hover:not(:focus-within) ${BorderedDiv} {
    border: 1px solid
      ${({ disabled, readOnly, $status, theme }) => {
        if (disabled || readOnly) return 'transparent';
        if ($status === 'error') {
          return `var(--admiral-color-Error_Error70, ${theme.color['Error/Error 70']})`;
        }
        if ($status === 'success') {
          return `var(--admiral-color-Success_Success60, ${theme.color['Success/Success 60']})`;
        }
        return `var(--admiral-color-Neutral_Neutral60, ${theme.color['Neutral/Neutral 60']})`;
      }};
  }
<<<<<<< HEAD
  &:hover:not(:focus-within) input:invalid + ${BorderedDiv} {
    border: 1px solid var(--admiral-color-Error_Error70, ${(p) => p.theme.color['Error/Error 70']});
=======
  &:hover:not(:focus-within) input:user-invalid + ${BorderedDiv} {
    border: 1px solid ${(props) => props.theme.color['Error/Error 70']};
>>>>>>> 7a28be0b
  }
`;

export interface NumberInputProps extends TextInputProps {
  /** точность (количество знаков после точки). Если precision равно 0, то точку ввести нельзя, только целые числа */
  precision?: number;
  /** префикс (строка, которая выводится перед числовым значением) */
  prefix?: string;
  /** суффикс (строка, которая выводится после числового значения) */
  suffix?: string;
  /** разделитель между тысячами */
  thousand?: string;
  /** разделитель между целым и десятичным */
  decimal?: string;
  /** Шаг инпута. Если шаг - это дробное число, то количество знаков в десятичной части step должно быть равно precision */
  step?: number;
  /** Минимальное значение. При minValue >= 0, ввод знака минус блокируется */
  minValue?: number;
  /** Максимальное значение */
  maxValue?: number;
  /** Отображать иконки плюса и минуса */
  displayPlusMinusIcons?: boolean;
  /** Выравнивание контента. По умолчанию выравнивание происходит по левому краю */
  align?: 'left' | 'right';
}

export const NumberInput = forwardRef<HTMLInputElement, NumberInputProps>(
  (
    {
      className,
      style,
      containerRef,
      status,
      icons,
      displayClearIcon = false,
      displayPlusMinusIcons = true,
      prefix = '',
      suffix = '₽',
      precision = 2,
      thousand: userThousand = ' ',
      decimal: userDecimal = '.',
      step = 1,
      minValue,
      maxValue,
      placeholder = 'От 0 ₽',
      align = 'left',
      skeleton = false,
      onChange,
      onBlur,
      ...props
    },
    ref,
  ) => {
    const [plusDisabled, setPlusDisabled] = useState(false);
    const [minusDisabled, setMinusDisabled] = useState(false);
    const [innerValueState, setInnerValueState] = useState(props.defaultValue);
    const innerValue = props.value ?? innerValueState;

    const inputRef = useRef<HTMLInputElement>(null);

    // thousand, decimal - не более одного символа
    const thousand = validateThousand(userThousand) ? userThousand.slice(0, 1) : ' ';
    const decimal = userDecimal.slice(0, 1);

    useEffect(() => {
      if (innerValue || innerValue === 0) {
        let minusDsb = false;
        let plusDsb = false;
        if (typeof minValue === 'number') {
          minusDsb = Number(clearValue(String(innerValue), precision, decimal)) - step < minValue;
        }
        if (typeof maxValue === 'number') {
          plusDsb = Number(clearValue(String(innerValue), precision, decimal)) + step > maxValue;
        }
        setMinusDisabled(minusDsb);
        setPlusDisabled(plusDsb);
      } else {
        // Если параметры value, defaultValue не заданы или являются пустыми строками, тогда кнопки +/- должны быть задизейблены
        setMinusDisabled(true);
        setPlusDisabled(true);
      }
    }, [innerValue]);

    const handleMinus = () => {
      const current = inputRef.current?.value || '';
      const newValue = Number(clearValue(current, precision, decimal)) - step;
      const newValueStr = fitToCurrency(newValue.toFixed(precision), precision, decimal, thousand, true);
      if (inputRef.current) {
        if (typeof minValue === 'number') {
          if (newValue >= minValue) {
            changeInputData(inputRef.current, { value: newValueStr });
          }
        } else {
          changeInputData(inputRef.current, { value: newValueStr });
        }
      }
    };
    const handlePlus = () => {
      const current = inputRef.current?.value || '';
      const newValue = Number(clearValue(current, precision, decimal)) + step;
      const newValueStr = fitToCurrency(newValue.toFixed(precision), precision, decimal, thousand, true);
      if (inputRef.current) {
        if (typeof maxValue === 'number') {
          if (newValue <= maxValue) {
            changeInputData(inputRef.current, { value: newValueStr });
          }
        } else {
          changeInputData(inputRef.current, { value: newValueStr });
        }
      }
    };

    const iconArray = Children.toArray(icons);

    if (!props.readOnly && displayClearIcon && !!innerValue) {
      iconArray.unshift(
        <InputIconButton
          icon={CloseOutlineSvg}
          key="clear-icon"
          onClick={() => {
            if (inputRef.current) {
              changeInputData(inputRef.current, { value: '' });
            }
          }}
          aria-hidden
        />,
      );
    }

    if (!props.readOnly && displayPlusMinusIcons) {
      iconArray.push(
        <PlusMinusIcon
          icon={MinusOutline}
          key="minus-icon"
          onClick={handleMinus}
          disabled={props.disabled || minusDisabled}
          aria-hidden
        />,
        <PlusMinusIcon
          icon={PlusOutline}
          key="plus-icon"
          onClick={handlePlus}
          disabled={props.disabled || plusDisabled}
          aria-hidden
        />,
      );
    }

    const iconCount = iconArray.length;

    /**
     * При потере фокуса:
     * если precision > 0, количество цифр после разделителя decimal должно быть равно precision.
     * Если условие выше несоблюдено, должна быть произведена корректировка значения. Например: '70.' => '70.00' при precision={2}
     */
    const handleBlur = (event: FocusEvent<HTMLInputElement>) => {
      const newValue = fitToCurrency(event.target.value, precision, decimal, thousand, true);
      if (inputRef.current && newValue !== event.target.value) {
        changeInputData(inputRef.current, { value: newValue });
      }
      onBlur?.(event);
    };

    const handleChange = (event: ChangeEvent<HTMLInputElement>) => {
      setInnerValueState(event.currentTarget.value);
      onChange?.(event);
    };

    const handleKeyDown = (e: KeyboardEvent) => {
      const code = keyboardKey.getCode(e);
      switch (code) {
        case keyboardKey.ArrowUp: {
          handlePlus();
          e.preventDefault();
          break;
        }
        case keyboardKey.ArrowDown: {
          handleMinus();
          e.preventDefault();
          break;
        }
      }
    };

    return (
      <Wrapper
        ref={containerRef}
        className={className}
        style={style}
        disabled={props.disabled}
        $dimension={props.dimension}
        readOnly={props.readOnly}
        data-read-only={props.readOnly ? true : undefined}
        data-disable-copying={props.disableCopying ? true : undefined}
        onMouseDown={props.disableCopying ? preventDefault : undefined}
        $skeleton={skeleton}
        $status={status}
      >
        <Content $dimension={props.dimension} $iconCount={iconCount} onKeyDown={handleKeyDown}>
          <AutoSizeInput
            ref={refSetter(ref, inputRef)}
            onChange={handleChange}
            placeholder={placeholder}
            onBlur={handleBlur}
            suffix={suffix}
            prefix={prefix}
            thousand={thousand}
            decimal={decimal}
            precision={precision}
            status={status}
            minValue={minValue}
            iconCount={iconCount}
            align={align}
            innerValue={innerValue}
            {...props}
          />
        </Content>
        {iconCount > 0 && (
          <IconPanel disabled={props.disabled} $dimension={props.dimension}>
            {iconArray}
          </IconPanel>
        )}
      </Wrapper>
    );
  },
);

NumberInput.displayName = 'NumberInput';

export { fitToCurrency, clearValue } from './utils';<|MERGE_RESOLUTION|>--- conflicted
+++ resolved
@@ -104,13 +104,8 @@
         return `var(--admiral-color-Neutral_Neutral60, ${theme.color['Neutral/Neutral 60']})`;
       }};
   }
-<<<<<<< HEAD
-  &:hover:not(:focus-within) input:invalid + ${BorderedDiv} {
+  &:hover:not(:focus-within) input:user-invalid + ${BorderedDiv} {
     border: 1px solid var(--admiral-color-Error_Error70, ${(p) => p.theme.color['Error/Error 70']});
-=======
-  &:hover:not(:focus-within) input:user-invalid + ${BorderedDiv} {
-    border: 1px solid ${(props) => props.theme.color['Error/Error 70']};
->>>>>>> 7a28be0b
   }
 `;
 
