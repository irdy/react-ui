--- conflicted
+++ resolved
@@ -2,14 +2,9 @@
 import { ComponentMeta, ComponentStory } from '@storybook/react';
 import { withDesign } from 'storybook-addon-designs';
 import styled, { ThemeProvider } from 'styled-components';
-
-<<<<<<< HEAD
 import { NumberInput } from '#src/components/input/NumberInput';
 import { clearValue } from '#src/components/input/NumberInput';
-=======
-import { NumberInput } from '.';
 import { Theme } from '#src/components/themes';
->>>>>>> 868891ac
 
 const Desc = styled.div`
   font-family: 'VTB Group UI';
@@ -108,7 +103,7 @@
     <ThemeProvider theme={swapBorder}>
       <NumberInput
         {...args}
-        prefix="From"
+        prefix="От"
         defaultValue="2.00"
         onChange={(event) => {
           console.log(event.target.value);
