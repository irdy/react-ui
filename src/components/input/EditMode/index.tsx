--- conflicted
+++ resolved
@@ -105,11 +105,7 @@
   ${(p) => p.$multiline && multilineIcon}
 `;
 
-<<<<<<< HEAD
-const ConfirmIcon = styled(CheckClearOutline)`
-=======
-const CheckIcon = styled(SentOutline)`
->>>>>>> 8792517e
+const ConfirmIcon = styled(SentOutline)`
   ${iconStyle}
 `;
 
