import * as React from 'react';
import type { DefaultTheme, FlattenInterpolation, ThemeProps } from 'styled-components';
import styled, { ThemeContext } from 'styled-components';
import { LIGHT_THEME } from '#src/components/themes';
import { OpenStatusButton } from '#src/components/OpenStatusButton';
import { keyboardKey } from '#src/components/common/keyboardKey';
import { refSetter } from '#src/components/common/utils/refSetter';
import { InputIconButton } from '#src/components/InputIconButton';
import { ReactComponent as CloseOutlineSvg } from '@admiral-ds/icons/build/service/CloseOutline.svg';
import type { ComponentDimension, InputStatus } from '#src/components/input/types';
import { ConstantSelectProvider } from './useSelectContext';
import { MultipleSelectChips } from './MultipleSelectChips';
import {
  BorderedDiv,
  IconPanel,
  Input,
  OptionWrapper,
  SelectWrapper,
  SpinnerMixin,
  ValueWrapper,
  StyledMenu,
  EmptyMessageWrapper,
} from './styled';
import { changeInputData } from '#src/components/common/dom/changeInputData';
import { useClickOutside } from '#src/components/common/hooks/useClickOutside';
import { Spinner } from '#src/components/Spinner';
import { DisplayValue } from './DisplayValue';
import { DropdownContainer } from '#src/components/DropdownContainer';
import type { RenderPanelProps } from '#src/components/Menu';
import { NativeControl } from '#src/components/input/Select/NativeControl';
import { DropDownProvider } from '#src/components/input/Select/DropDownContext';
import type { ItemProps } from '#src/components/Menu/MenuItem';
import type { SearchFormat, SelectItemProps, IConstantOption } from '#src/components/input/Select/types';
import { defaultFilterItem } from '#src/components/input/Select/utils';

/**
 * Осталось сделать:
 * Активное состояние у крестика на чипсах по стрелкам
 * Проверить Перфоманс
 * Тултип и длинного текста в selectValue
 * Возможность, если используется renderValue, задать значение, которое будет появляться при вводе поиска и для опций
 * Разбить компонент на хуки для большей читаемости и императивности (useHeight, useInput, ...)
 * Разбить тесты по пропсам и функционалу. Например, тесты проверящие placeholder И т.д.
 */

export const DropDownText = styled(OptionWrapper)`
  color: ${({ theme }) => theme.color['Neutral/Neutral 50']};
`;

type PartialOption = { value: string; disabled: boolean } & Record<string, any>;
const findAbledOptionValue = (options: PartialOption[]) => options.find(({ disabled }) => !disabled)?.value;

const stopPropagation = (evt: React.BaseSyntheticEvent) => evt.stopPropagation();

export interface SelectProps extends Omit<React.InputHTMLAttributes<HTMLSelectElement>, 'onFocus' | 'onBlur'> {
  value?: string | string[];

  /** Позволяет использовать Select как select */
  mode?: 'select' | 'searchSelect';

  /** Отображать статус загрузки данных */
  isLoading?: boolean;

  /** Добавить селекту возможность множественного выбора */
  multiple?: boolean;

  /** По умолчанию, если multiple = true, в опции присутствует checkbox. Данный флаг позволяет убрать его */
  showCheckbox?: boolean;

  /** Значение по умолчанию для некотролируемого селекта */
  defaultValue?: string | string[];

  displayClearIcon?: boolean;

  /** Позволяет определить действия при нажатии на иконку очистки. По умолчанию произойдет очистка выбранных значений */
  onClearIconClick?: () => void;

  /** @deprecated используйте maxRowCount **/
  idleHeight?: 'full' | 'fixed';

  /** Минимальное количество строк поля в режиме multiple */
  minRowCount?: number | 'none';

  /** Максимальное количество строк поля в режиме multiple */
  maxRowCount?: number | 'none';

  /** Референс на контейнер для правильного позиционирования выпадающего списка */
  portalTargetRef?: React.RefObject<HTMLElement>;

  /** Ref внутреннего input компонента */
  inputTargetRef?: React.RefObject<HTMLInputElement>;

  /** Делает высоту компонента больше или меньше обычной */
  dimension?: ComponentDimension;

  /** Иконки для отображения в правом углу поля */
  icons?: React.ReactNode;

  /** Статус поля */
  status?: InputStatus;

  renderSelectValue?: (value: string | string[] | undefined, searchText: string) => React.ReactNode;

  /**  Значение введенное пользователем для поиска */
  inputValue?: string;

  /** первоначальное значение в строке поиска без переведения строки в контролируемый компонент */
  defaultInputValue?: string;

  onInputChange?: React.ChangeEventHandler<HTMLInputElement>;

  onFocus?: (evt: React.FocusEvent<HTMLDivElement>) => void;

  onBlur?: (evt: React.FocusEvent<HTMLDivElement>) => void;

  /** Принудительно выравнивает контейнер с опциями относительно компонента, значение по умолчанию 'stretch' */
  alignDropdown?: 'auto' | 'flex-start' | 'flex-end' | 'center' | 'baseline' | 'stretch';

  /** Позволяет добавлять миксин для выпадающих меню, созданный с помощью styled css  */
  dropContainerCssMixin?: FlattenInterpolation<ThemeProps<DefaultTheme>>;

  /** Состояние skeleton */
  skeleton?: boolean;

  /** Объект локализации - позволяет перезадать текстовые константы используемые в компоненте,
   * по умолчанию значения констант берутся из темы в соответствии с параметром currentLocale, заданном в теме
   **/
  locale?: {
    /** Сообщение, отображаемое при пустом наборе опций */
    emptyMessage?: React.ReactNode;
  };

  /** Позволяет добавить панель внизу под выпадающим списком */
  renderDropDownBottomPanel?: (props: RenderPanelProps) => React.ReactNode;

  /** Позволяет добавить панель сверху над выпадающим списком */
  renderDropDownTopPanel?: (props: RenderPanelProps) => React.ReactNode;

  /** Состояние принудительного открытия выпадающего списка опций */
  forcedOpen?: boolean;

  /** Событие закрытия выпадающего списка опций */
  onChangeDropDownState?: (opened: boolean) => void;

  /** Inner input keyboard event handler */
  onInputKeyDown?: React.KeyboardEventHandler<HTMLInputElement>;

  /** Inner input keyboard event handler */
  onInputKeyUp?: React.KeyboardEventHandler<HTMLInputElement>;

  /** Inner input keyboard event handler */
  onInputKeyUpCapture?: React.KeyboardEventHandler<HTMLInputElement>;

  /** Inner input keyboard event handler */
  onInputKeyDownCapture?: React.KeyboardEventHandler<HTMLInputElement>;

  searchFormat?: SearchFormat;
  onFilterItem?: (value: string, searchValue: string, searchFormat: SearchFormat) => boolean;
}

export const Select = React.forwardRef<HTMLSelectElement, SelectProps>(
  (
    {
      value,
      isLoading,
      className,
      style,
      status,
      icons,
      portalTargetRef,
      inputTargetRef,
      disabled,
      readOnly,
      placeholder,
      defaultValue,
      dimension = 'm',
      idleHeight = 'fixed',
      minRowCount = 'none',
      maxRowCount = 'none',
      mode = 'select',
      multiple = false,
      showCheckbox = true,
      displayClearIcon = false,
      onClearIconClick,
      onInputChange,
      inputValue,
      defaultInputValue,
      renderSelectValue,
      onFocus: onFocusFromProps,
      onBlur: onBlurFromProps,
      children,
      alignDropdown = 'stretch',
      skeleton = false,
      locale,
      dropContainerCssMixin,
      renderDropDownTopPanel,
      renderDropDownBottomPanel,
      forcedOpen = false,
      onChangeDropDownState,
      onInputKeyDown,
      onInputKeyUp,
      onInputKeyUpCapture,
      onInputKeyDownCapture,
      searchFormat = 'wholly',
      onFilterItem = defaultFilterItem,
      ...props
    },
    ref,
  ) => {
    const theme = React.useContext(ThemeContext) || LIGHT_THEME;
    const emptyMessage = locale?.emptyMessage || (
      <DropDownText>{theme.locales[theme.currentLocale].select.emptyMessage}</DropDownText>
    );
    const [selectedValue, setSelectedValue] = React.useState(value ?? defaultValue);
    const [internalSearchValue, setSearchValue] = React.useState('');
    const searchValue = inputValue === undefined ? internalSearchValue : inputValue;
    const [shouldRenderSelectValue, setShouldRenderSelectValue] = React.useState(false);

    const [activeItem, setActiveItem] = React.useState<string>();

    const [constantOptions, setConstantOptions] = React.useState<IConstantOption[]>([]);
    const [dropDownItems, setDropItems] = React.useState<Array<SelectItemProps>>([]);

    const [isSearchPanelOpen, setIsSearchPanelOpen] = React.useState(forcedOpen);
    const [isFocused, setIsFocused] = React.useState(false);

    const selectIsUncontrolled = value === undefined;
    const modeIsSelect = mode === 'select';

    const calcRowCount = React.useMemo<number | 'none'>(() => {
      if (maxRowCount !== 'none' && maxRowCount > 0) return maxRowCount;

      return idleHeight === 'fixed' ? 1 : 'none';
    }, [maxRowCount, idleHeight]);

    const fixedHeight = calcRowCount !== 'none';

    const selectedOption = React.useMemo(
      () => (multiple ? null : constantOptions.find((option) => option.value === selectedValue)),
      [multiple, constantOptions, selectedValue],
    );
    const selectedOptions = React.useMemo(
      () => (multiple ? constantOptions.filter((option) => selectedValue?.includes(option.value)) : []),
      [constantOptions, selectedValue, multiple],
    );

    const dropDownModel = React.useMemo<Array<ItemProps>>(() => {
      const filteredItems = dropDownItems.filter((item) => {
        return onFilterItem(item.value, searchValue, searchFormat);
      });

      return filteredItems.length
        ? filteredItems
        : [
            {
              id: 'emptyMessage',
              render: () => <EmptyMessageWrapper>{emptyMessage}</EmptyMessageWrapper>,
              disabled: true,
            },
          ];
    }, [isLoading, dropDownItems, dimension, searchValue]);

    const inputRef = inputTargetRef ?? React.useRef<HTMLInputElement | null>(null);
    const selectRef = React.useRef<HTMLSelectElement | null>(null);
    const containerRef = React.useRef<HTMLDivElement | null>(null);
    const valueWrapperRef = React.useRef<HTMLDivElement>(null);
    const dropDownRef = React.useRef<HTMLDivElement | null>(null);
    const mutableState = React.useRef<{ shouldExtendInputValue: boolean }>({
      shouldExtendInputValue: false,
    });

    const onConstantOptionMount = React.useCallback(
      (option: IConstantOption) => setConstantOptions((prev) => [...prev, option]),
      [],
    );

    const onConstantOptionUnMount = React.useCallback(
      (option: IConstantOption) =>
        setConstantOptions((prev) => prev.filter((prevOption) => prevOption.value !== option.value)),
      [],
    );

    const handleDropDownOptionMount = React.useCallback(
      (option: SelectItemProps) => setDropItems((prev) => [...prev, option]),
      [],
    );

    const handleDropDownOptionUnMount = React.useCallback(
      (option: ItemProps) => setDropItems((prev) => prev.filter((prevOption) => prevOption.id !== option.id)),
      [],
    );

    const onCloseSelect = React.useCallback(() => {
      setIsSearchPanelOpen(false);
      if (inputRef.current) changeInputData(inputRef.current, { value: '' });

      setShouldRenderSelectValue(true);
    }, [selectedValue]);

    const handleOptionSelect = React.useCallback(
      (optionValue: string) => {
        const selectElem = selectRef.current;

        if (!selectElem) return;

        const optionElems = Array.from(selectElem.options);
        const targetOptionElem = optionElems.find((option) => option.value === optionValue);

        if (!targetOptionElem) return;

        if (!multiple) optionElems.forEach((option) => (option.selected = false));

        targetOptionElem.selected = multiple ? !targetOptionElem.selected : true;
        selectElem.dispatchEvent(new Event('change', { bubbles: true }));

        if (!multiple) onCloseSelect();
      },
      [onCloseSelect, multiple],
    );

    const resetOptions = React.useCallback(() => {
      const selectElem = selectRef.current;

      if (!selectElem) return;

      selectElem.selectedIndex = -1;
      selectElem.dispatchEvent(new Event('change', { bubbles: true }));
    }, []);

    React.useEffect(() => {
      if (forcedOpen !== isSearchPanelOpen) {
        setIsSearchPanelOpen(forcedOpen);
      }
    }, [forcedOpen]);

    React.useEffect(() => {
      onChangeDropDownState?.(isSearchPanelOpen);

      if (!isSearchPanelOpen && isFocused && document.activeElement !== containerRef.current) {
        selectRef.current?.focus();
      }
    }, [isSearchPanelOpen]);

    const handleOnClear = onClearIconClick || resetOptions;

    const shouldFixMultiSelectHeight = fixedHeight && !isSearchPanelOpen;

    const renderMultipleSelectValue = React.useCallback(
      () => (
        <MultipleSelectChips
          containerRef={valueWrapperRef}
          options={selectedOptions}
          shouldShowCount={shouldFixMultiSelectHeight}
          disabled={disabled}
          readOnly={readOnly}
          onChipRemove={handleOptionSelect}
          onChipClick={stopPropagation}
        />
      ),
      [valueWrapperRef, selectedOptions, shouldFixMultiSelectHeight, disabled, readOnly, handleOptionSelect],
    );

    const isEmptyValue = multiple ? !selectedValue?.length : !selectedValue;
    const isEmpty = isEmptyValue && !!placeholder && !searchValue;

    const renderedSelectValue = renderSelectValue?.(selectedValue, searchValue);

    const renderedSelectedOption = selectedOption?.children;
    const renderedDefaultSelectValue = multiple ? renderMultipleSelectValue() : renderedSelectedOption;
    const visibleValue = renderedSelectValue || renderedDefaultSelectValue || selectedValue || null;

    const visibleValueIsString = typeof visibleValue === 'string';

    const wrappedVisibleValue = visibleValueIsString ? (
      <DisplayValue visibleValue={visibleValue} isSearchPanelOpen={isSearchPanelOpen} targetRef={containerRef} />
    ) : (
      visibleValue
    );

    const handleSearchPanelToggle = () => {
      setIsSearchPanelOpen((prev) => !prev);
    };

    const mutateAndExtendTargetInputValue = (evt: React.ChangeEvent<HTMLInputElement>) => {
      if (!mutableState.current.shouldExtendInputValue || !visibleValueIsString) return;
      evt.target.value = `${visibleValue}${evt.target.value}`;
      mutableState.current.shouldExtendInputValue = false;
    };

    const onLocalInputChange = (evt: React.ChangeEvent<HTMLInputElement>) => {
      if (!multiple) setShouldRenderSelectValue(false);
      mutateAndExtendTargetInputValue(evt);
      if (inputValue === undefined) setSearchValue(evt.target.value);
      onInputChange?.(evt);
    };

    const onMultipleSelectBackSpace = () => {
      const lastAbledSelectedOptionValue = findAbledOptionValue(selectedOptions.reverse());
      if (!lastAbledSelectedOptionValue) return;
      handleOptionSelect(lastAbledSelectedOptionValue);
    };

    const deleteOrHideSelectValueOnBackspace = () => {
      if (searchValue || !selectedValue) return;
      if (!multiple) return setShouldRenderSelectValue(false);
      onMultipleSelectBackSpace();
    };

    const extendSelectValueToInputValue = () => {
      if (!visibleValueIsString || searchValue || !shouldRenderSelectValue) return;

      mutableState.current.shouldExtendInputValue = true;
    };

    const narrowSelectValueToInputValue = (evt: KeyboardEvent) => {
      if (!visibleValueIsString || !inputRef.current || searchValue || !shouldRenderSelectValue || !selectedValue)
        return;

      // Предотвратить удаление выделенного с помощью selection символа
      evt.preventDefault();
      const newInputValue = visibleValue.slice(0, -1);
      changeInputData(inputRef.current, {
        value: newInputValue,
        selectionEnd: newInputValue.length,
        selectionStart: newInputValue.length,
      });
    };

    React.useEffect(() => {
      function handleKeyDown(evt: KeyboardEvent) {
        const code = keyboardKey.getCode(evt);

        if (code === keyboardKey[' ']) {
          if (!modeIsSelect && !!searchValue) evt.stopPropagation();
          else if (!isSearchPanelOpen) {
            evt.preventDefault();
            setIsSearchPanelOpen(true);
            evt.stopPropagation();
          }
        }

        if (code === keyboardKey.Enter && !isSearchPanelOpen) {
          evt.preventDefault();
          setIsSearchPanelOpen(true);
          evt.stopPropagation();
        }

        if ((code === keyboardKey.ArrowDown || code === keyboardKey.ArrowUp) && !isSearchPanelOpen) {
          setIsSearchPanelOpen(true);
          evt.stopPropagation();
        }

        const modifyKeyPressed = evt.ctrlKey || evt.metaKey || evt.altKey;

        if (evt.key.length === 1 && !modifyKeyPressed) extendSelectValueToInputValue();
        if (code === keyboardKey.Backspace && !evt.repeat) deleteOrHideSelectValueOnBackspace();
        if (code === keyboardKey.Backspace) {
          narrowSelectValueToInputValue(evt);
          setIsSearchPanelOpen(true);
        }
        if (code === keyboardKey.Escape && isSearchPanelOpen) {
          setIsSearchPanelOpen(false);
          // prevent browser-specific escape key behavior (Safari exits fullscreen)
          evt.preventDefault();
          // prevent other overlays from closing (Modal for example)
          evt.stopPropagation();
        }
      }

      containerRef.current?.addEventListener('keydown', handleKeyDown);
      return () => {
        containerRef.current?.removeEventListener('keydown', handleKeyDown);
      };
    }, [containerRef, modeIsSelect, searchValue, isSearchPanelOpen]);

    const onFocus = (evt: React.FocusEvent<HTMLDivElement>) => {
      setIsFocused(true);
      onFocusFromProps?.(evt);
    };

    const handleWrapperBlur = (evt: React.FocusEvent<HTMLDivElement>) => {
      // если фокус переходит не на инпут, содержащийся внутри компонента
      if (!evt.currentTarget.contains(evt.relatedTarget) && !dropDownRef.current?.contains(evt.relatedTarget)) {
        setIsFocused(false);
        setIsSearchPanelOpen(false);
        selectRef.current?.blur();
        onBlurFromProps?.(evt);
      }
    };

    const handleNativeControlChange = (evt: React.ChangeEvent<HTMLSelectElement>) => {
      if (selectIsUncontrolled) {
        setSelectedValue(
          multiple ? Array.from(evt.target.selectedOptions).map((option) => option.value) : evt.target.value,
        );
      }
      props.onChange?.(evt);
    };

    React.useEffect(() => {
      if ((!isFocused && !multiple) || multiple) {
        if (inputRef.current) changeInputData(inputRef.current, { value: '' });
        setShouldRenderSelectValue(true);
      }
    }, [multiple, isFocused]);

    React.useEffect(() => {
      if (isSearchPanelOpen) {
        modeIsSelect ? selectRef.current?.focus() : inputRef.current?.focus();
      }
    }, [isSearchPanelOpen, modeIsSelect]);

    React.useEffect(() => {
      if (isSearchPanelOpen) {
        const activeValue = selectedValue && !Array.isArray(selectedValue) ? selectedValue : undefined;
        setActiveItem(activeValue);
      }
    }, [isSearchPanelOpen]);

    React.useEffect(() => {
      if (!selectIsUncontrolled) setSelectedValue(value);
    }, [value, selectIsUncontrolled]);

    useClickOutside([containerRef, dropDownRef], onCloseSelect);

    const handleWrapperClick = (e: React.MouseEvent) => {
      if (e.target && dropDownRef.current?.contains(e.target as Node)) return;

      const passClick = !modeIsSelect && isSearchPanelOpen;
      if (!passClick) handleSearchPanelToggle();
    };

    const handleClickOutside = (e: Event) => {
      if (e.target && containerRef.current?.contains(e.target as Node)) {
        return;
      }
      onCloseSelect();
    };

    const needShowClearIcon = shouldRenderSelectValue && !!visibleValue;

    return (
      <SelectWrapper
        className={className}
        style={style}
        focused={isFocused}
        multiple={multiple}
        disabled={disabled}
        data-disabled={disabled}
        readonly={readOnly}
        dimension={dimension}
        ref={containerRef}
        data-status={status}
        onClick={handleWrapperClick}
        onFocus={onFocus}
        skeleton={skeleton}
        onBlur={handleWrapperBlur}
      >
        <ConstantSelectProvider
          onConstantOptionMount={onConstantOptionMount}
          onConstantOptionUnMount={onConstantOptionUnMount}
        >
          {children}
        </ConstantSelectProvider>
        <DropDownProvider
          onOptionClick={handleOptionSelect}
          onActivateItem={setActiveItem}
          onDropDownOptionMount={handleDropDownOptionMount}
          onDropDownOptionUnMount={handleDropDownOptionUnMount}
          selectValue={selectedValue}
          activeItem={activeItem}
          dimension={dimension}
          multiple={multiple}
          showCheckbox={showCheckbox}
        >
          {children}
        </DropDownProvider>
        <NativeControl
          ref={refSetter(ref, selectRef)}
          value={selectedValue}
          multiple={multiple}
          disabled={disabled}
          options={constantOptions}
          {...props}
          onChange={handleNativeControlChange}
        />
        <BorderedDiv />
        <ValueWrapper
          tabIndex={-1}
          ref={valueWrapperRef}
          id="selectValueWrapper"
          dimension={dimension}
          multiple={multiple}
          minRowCount={minRowCount !== 'none' ? minRowCount : undefined}
          maxRowCount={calcRowCount !== 'none' ? calcRowCount : undefined}
          opened={isSearchPanelOpen}
          isEmpty={isEmpty}
        >
          {shouldRenderSelectValue && wrappedVisibleValue}
          {((placeholder && isEmpty) || !modeIsSelect) && (
            <Input
              data-id={props.id}
              placeholder={isEmpty ? placeholder : ''}
              tabIndex={-1}
              ref={inputRef}
              disabled={disabled}
              readOnly={readOnly || modeIsSelect}
              value={searchValue}
              defaultValue={defaultInputValue}
              isMultiple={multiple}
              dimension={dimension}
              onChange={onLocalInputChange}
              onKeyDown={onInputKeyDown}
              onKeyUp={onInputKeyUp}
              onKeyUpCapture={onInputKeyUpCapture}
              onKeyDownCapture={onInputKeyDownCapture}
            />
          )}
        </ValueWrapper>
        {isSearchPanelOpen && !skeleton && (
          <DropdownContainer
            ref={dropDownRef}
            tabIndex={-1}
            targetRef={portalTargetRef || containerRef}
            data-dimension={dimension}
            onClickOutside={handleClickOutside}
            alignSelf={alignDropdown}
            dropContainerCssMixin={dropContainerCssMixin}
          >
            <StyledMenu
              dimension={dimension === 'xl' ? 'l' : dimension}
              active={activeItem}
              selected={Array.isArray(selectedValue) ? undefined : selectedValue}
              onActivateItem={setActiveItem}
              onSelectItem={handleOptionSelect}
              model={dropDownModel}
              renderTopPanel={renderDropDownTopPanel}
              renderBottomPanel={renderDropDownBottomPanel}
            />
          </DropdownContainer>
        )}
        <IconPanel
          multiple={multiple}
          dimension={dimension}
          onClick={stopPropagation}
          onMouseDown={(e) => e.preventDefault()}
        >
          {isLoading && <Spinner svgMixin={SpinnerMixin} dimension={dimension === 's' ? 's' : 'm'} />}
          {displayClearIcon && !readOnly && needShowClearIcon && (
            <InputIconButton icon={CloseOutlineSvg} id="searchSelectClearIcon" onClick={handleOnClear} aria-hidden />
          )}
          {icons}
          {!readOnly && (
            <OpenStatusButton
              $isOpen={isSearchPanelOpen}
              data-disabled={disabled ? true : undefined}
              onClick={handleSearchPanelToggle}
              aria-hidden
            />
          )}
        </IconPanel>
      </SelectWrapper>
    );
  },
);

export { Option } from './Option';
export { OptionGroup } from './OptionGroup';
<<<<<<< HEAD
export { defaultFilterItem } from './utils';
=======
export { ValueWrapper as SelectValueWrapper } from './styled';
>>>>>>> 67f63eb5

Select.displayName = 'Select';<|MERGE_RESOLUTION|>--- conflicted
+++ resolved
@@ -666,10 +666,7 @@
 
 export { Option } from './Option';
 export { OptionGroup } from './OptionGroup';
-<<<<<<< HEAD
 export { defaultFilterItem } from './utils';
-=======
 export { ValueWrapper as SelectValueWrapper } from './styled';
->>>>>>> 67f63eb5
 
 Select.displayName = 'Select';