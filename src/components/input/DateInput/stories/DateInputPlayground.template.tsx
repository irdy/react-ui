--- conflicted
+++ resolved
@@ -7,19 +7,13 @@
 import { createBorderRadiusSwapper } from '../../../../../.storybook/createBorderRadiusSwapper';
 
 export const DateInputPlaygroundTemplate = ({
-<<<<<<< HEAD
+  placeholder,
   themeBorderKind,
-  ...props
-}: DateInputProps & { themeBorderKind?: BorderRadiusType }) => {
-  const [localValue, setValue] = useState<string>(String(props.value) ?? '');
-=======
-  placeholder,
   ...props
 }: DateInputProps & { themeBorderKind?: BorderRadiusType }) => {
   const [placeholderValue, setPlaceholderValue] = useState<string>(placeholder || 'Some placeholder');
   const [localValue, setValue] = useState<string>(props.value ? String(props.value) : '');
 
->>>>>>> 99e7dbc9
   useEffect(() => {
     if (props.value !== undefined) {
       setValue(String(props.value));
@@ -32,20 +26,12 @@
     props.onChange?.(e);
   };
 
-<<<<<<< HEAD
-=======
   useEffect(() => {
     if (placeholder) {
       setPlaceholderValue(placeholder);
     }
   }, [placeholder]);
 
-  function swapBorder(theme: Theme): Theme {
-    theme.shape.borderRadiusKind = props.themeBorderKind || theme.shape.borderRadiusKind;
-    return theme;
-  }
-
->>>>>>> 99e7dbc9
   return (
     <ThemeProvider theme={createBorderRadiusSwapper(themeBorderKind)}>
       <DateInput
