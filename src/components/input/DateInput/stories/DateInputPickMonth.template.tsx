import * as React from 'react';
import { useEffect, useState } from 'react';
import type { ChangeEvent } from 'react';
import { ThemeProvider } from 'styled-components';

import { DateInput } from '@admiral-ds/react-ui';
<<<<<<< HEAD
import type { DateInputProps, BorderRadiusType } from '@admiral-ds/react-ui';
import { createBorderRadiusSwapper } from '../../../../../.storybook/createBorderRadiusSwapper';

export const DateInputPickMonthTemplate = ({
  themeBorderKind,
  ...props
}: DateInputProps & { themeBorderKind?: BorderRadiusType }) => {
  const [localValue, setValue] = React.useState<string>(String(props.value) ?? '');
  const [isVisible, setIsVisible] = React.useState<boolean>(false);
=======
import type { DateInputProps, Theme, BorderRadiusType } from '@admiral-ds/react-ui';

export const DateInputPickMonthTemplate = ({
  placeholder,
  ...props
}: DateInputProps & { themeBorderKind?: BorderRadiusType }) => {
  function swapBorder(theme: Theme): Theme {
    theme.shape.borderRadiusKind = props.themeBorderKind || theme.shape.borderRadiusKind;
    return theme;
  }
  const [placeholderValue, setPlaceholderValue] = useState<string>(placeholder || 'Some placeholder');
  const [localValue, setValue] = useState<string>(props.value ? String(props.value) : '');
  const [isVisible, setIsVisible] = useState<boolean>(false);
>>>>>>> 99e7dbc9

  React.useEffect(() => {
    if (props.value !== undefined) {
      setValue(String(props.value));
    }
  }, [props.value]);
  const handleChange = (e: ChangeEvent<HTMLInputElement>) => {
    const inputValue = e.currentTarget.value;
    setValue(inputValue);
    props.onChange?.(e);
  };

  useEffect(() => {
    if (placeholder) {
      setPlaceholderValue(placeholder);
    }
  }, [placeholder]);

  const handleVisibilityChange = (newIsVisible: boolean) => {
    setIsVisible(newIsVisible);
  };

  const handleMonthClick = (date: any) => {
    console.log(`click on month ${date.toLocaleDateString()}`);
    setValue(date.toLocaleDateString());
    handleVisibilityChange(false);
  };

  return (
    <ThemeProvider theme={createBorderRadiusSwapper(themeBorderKind)}>
      <DateInput
        {...props}
        isVisible={isVisible}
        onVisibilityChange={handleVisibilityChange}
        value={localValue}
        onChange={handleChange}
        placeholder={placeholderValue}
        style={{ maxWidth: 300 }}
        onMonthSelect={handleMonthClick}
        currentActiveViewImportant
        currentActiveView="MONTH"
      />
    </ThemeProvider>
  );
};<|MERGE_RESOLUTION|>--- conflicted
+++ resolved
@@ -4,31 +4,17 @@
 import { ThemeProvider } from 'styled-components';
 
 import { DateInput } from '@admiral-ds/react-ui';
-<<<<<<< HEAD
 import type { DateInputProps, BorderRadiusType } from '@admiral-ds/react-ui';
 import { createBorderRadiusSwapper } from '../../../../../.storybook/createBorderRadiusSwapper';
 
 export const DateInputPickMonthTemplate = ({
+  placeholder,
   themeBorderKind,
   ...props
 }: DateInputProps & { themeBorderKind?: BorderRadiusType }) => {
-  const [localValue, setValue] = React.useState<string>(String(props.value) ?? '');
-  const [isVisible, setIsVisible] = React.useState<boolean>(false);
-=======
-import type { DateInputProps, Theme, BorderRadiusType } from '@admiral-ds/react-ui';
-
-export const DateInputPickMonthTemplate = ({
-  placeholder,
-  ...props
-}: DateInputProps & { themeBorderKind?: BorderRadiusType }) => {
-  function swapBorder(theme: Theme): Theme {
-    theme.shape.borderRadiusKind = props.themeBorderKind || theme.shape.borderRadiusKind;
-    return theme;
-  }
   const [placeholderValue, setPlaceholderValue] = useState<string>(placeholder || 'Some placeholder');
   const [localValue, setValue] = useState<string>(props.value ? String(props.value) : '');
   const [isVisible, setIsVisible] = useState<boolean>(false);
->>>>>>> 99e7dbc9
 
   React.useEffect(() => {
     if (props.value !== undefined) {
