--- conflicted
+++ resolved
@@ -85,12 +85,9 @@
       dimension={dimension}
       items={model}
       dropContainerCssMixin={dropContainerCssMixin}
-<<<<<<< HEAD
       alignSelf="auto"
-=======
       dropContainerClassName={dropContainerClassName}
       dropContainerStyle={dropContainerStyle}
->>>>>>> e6ea1121
     />
   );
 };