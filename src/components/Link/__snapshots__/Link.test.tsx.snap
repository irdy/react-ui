// Jest Snapshot v1, https://goo.gl/fbAQLP

exports[`Link should render component 1`] = `
.c0 {
  cursor: pointer;
  display: flex;
  align-items: center;
  width: fit-content;
  text-decoration: none;
  position: relative;
  border-radius: var(--admiral-border-radius-Medium, 4px);
  color: var(--admiral-color-Primary_Primary60Main, #0062FF);
  font-family: var(--admiral-font-family, 'VTB Group UI', sans-serif);
  font-style: normal;
  font-weight: var(--admiral-font-weight-Body_Body1Long, 400);
  font-size: var(--admiral-font-size-Body_Body1Long, 16px);
  line-height: var(--admiral-line-height-Body_Body1Long, 24px);
  font-feature-settings: 'tnum' on,'lnum' on;
  text-rendering: geometricPrecision;
}

.c0 *[fill^='#'] {
  fill: #0062FF;
}

.c0:hover {
  color: var(--admiral-color-Primary_Primary70, #0046E2);
}

.c0:hover *[fill^='#'] {
  fill: var(--admiral-color-Primary_Primary70, #0046E2);
}

.c0:focus {
  color: var(--admiral-color-Primary_Primary70, #0046E2);
  outline-color: var(--admiral-color-Primary_Primary70, #0046E2);
}

.c0:focus *[fill^='#'] {
  fill: var(--admiral-color-Primary_Primary70, #0046E2);
}

.c0:active {
  color: var(--admiral-color-Primary_Primary80, #0132B0);
}

.c0:active *[fill^='#'] {
  fill: var(--admiral-color-Primary_Primary80, #0132B0);
}

.c0:focus-visible {
  outline-offset: 2px;
  outline: var(--admiral-color-Primary_Primary60Main, #0062FF) solid 2px;
}

<<<<<<< HEAD
.c0 *[fill^='#'] {
  fill: var(--admiral-color-Primary_Primary60Main, #0062FF);
}

=======
>>>>>>> dcdaa817
<div>
  <a
    class="c0"
    href="#"
  >
    Link TextInput
  </a>
</div>
`;<|MERGE_RESOLUTION|>--- conflicted
+++ resolved
@@ -20,7 +20,7 @@
 }
 
 .c0 *[fill^='#'] {
-  fill: #0062FF;
+  fill: var(--admiral-color-Primary_Primary60Main, #0062FF);
 }
 
 .c0:hover {
@@ -53,13 +53,6 @@
   outline: var(--admiral-color-Primary_Primary60Main, #0062FF) solid 2px;
 }
 
-<<<<<<< HEAD
-.c0 *[fill^='#'] {
-  fill: var(--admiral-color-Primary_Primary60Main, #0062FF);
-}
-
-=======
->>>>>>> dcdaa817
 <div>
   <a
     class="c0"
