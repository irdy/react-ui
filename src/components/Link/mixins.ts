--- conflicted
+++ resolved
@@ -25,12 +25,8 @@
 `;
 
 export const styleMixin = css`
-<<<<<<< HEAD
   border-radius: var(--admiral-border-radius-Medium, ${(p) => mediumGroupBorderRadius(p.theme.shape)});
-=======
-  border-radius: ${(p) => mediumGroupBorderRadius(p.theme.shape)};
 `;
->>>>>>> dcdaa817
 
 export const styleEventMixin = css`
   &:hover {
