import * as React from 'react';
import type { ButtonHTMLAttributes } from 'react';
import styled, { css } from 'styled-components';
import { smallGroupBorderRadius } from '#src/components/themes/borderRadius';
import { ReactComponent as CloseOutline } from '@admiral-ds/icons/build/service/CloseOutline.svg';

const IconSizeL = 24;
const IconSizeM = 20;
const IconSizeS = 16;
const HighlighterOffsetBig = 6;
const HighlighterOffsetSmall = 4;

export type IconPlacementDimension = 'lBig' | 'lSmall' | 'mBig' | 'mSmall' | 's';
export type IconPlacementAppearance = 'primary' | 'secondary';

function getIconSize(dimension?: IconPlacementDimension) {
  switch (dimension) {
    case 'lSmall':
    case 'lBig':
      return IconSizeL;
    case 'mSmall':
    case 'mBig':
      return IconSizeM;
    case 's':
      return IconSizeS;
    default:
      return IconSizeL;
  }
}

function getHighlighterOffset(dimension?: IconPlacementDimension) {
  switch (dimension) {
    case 'lBig':
    case 'mBig':
      return HighlighterOffsetBig;
    case 'lSmall':
    case 'mSmall':
    case 's':
      return HighlighterOffsetSmall;
    default:
      return HighlighterOffsetBig;
  }
}

function getHighlighterSize(dimension?: IconPlacementDimension) {
  return getIconSize(dimension) + getHighlighterOffset(dimension) * 2;
}

export interface IconPlacementProps extends ButtonHTMLAttributes<HTMLButtonElement> {
  /** Размер кнопки */
  dimension?: IconPlacementDimension;
  /** Отключение кнопки */
  disabled?: boolean;
  /** Позволяет управлять подсветкой в состоянии фокуса, по умолчанию состояние фокуса подсвечивается */
  highlightFocus?: boolean;
  /** Внешний вид кнопки */
  appearance?: IconPlacementAppearance | { iconColor: string };
}

const IconColor = css<{ $iconColor: IconPlacementAppearance | string }>`
  & *[fill^='#'] {
    fill: ${(p) => {
      switch (p.$iconColor) {
        case 'primary':
          return `var(--admiral-color-Primary_Primary60Main, ${p.theme.color['Primary/Primary 60 Main']})`;
        case 'secondary':
          return `var(--admiral-color-Neutral_Neutral50, ${p.theme.color['Neutral/Neutral 50']})`;
        default:
          return p.$iconColor;
      }
    }};
  }
`;

const IconPlacementContent = styled.div<{
  $dimension?: IconPlacementDimension;
  $iconColor: IconPlacementAppearance | string;
}>`
  position: absolute;
  top: 0;
  left: 0;
  height: 100%;

  ${IconColor}

  & > svg {
    height: ${(p) => getIconSize(p.$dimension)}px;
    width: ${(p) => getIconSize(p.$dimension)}px;
  }
`;

const ActivityHighlighter = styled.div<{ $dimension?: IconPlacementDimension }>`
  width: ${(p) => getHighlighterSize(p.$dimension)}px;
  height: ${(p) => getHighlighterSize(p.$dimension)}px;
  border-radius: 50%;
  background-color: transparent;
  pointer-events: none;
  position: absolute;
  left: 50%;
  top: 50%;
  transform: translate(-50%, -50%);
`;

const eventsMixin = css<{ $highlightFocus: boolean }>`
  &:focus-visible {
    outline-offset: 2px;
    outline: ${(p) => p.theme.color['Primary/Primary 60 Main']} solid 2px;
  }

  &:focus {
    > ${ActivityHighlighter} {
      background-color: ${(p) => (p.$highlightFocus ? p.theme.color['Opacity/Focus'] : 'transparent')};
    }
  }
  &:hover {
    > ${ActivityHighlighter} {
      background-color: ${({ theme }) => theme.color['Opacity/Hover']};
    }
  }
  &:active {
    > ${ActivityHighlighter} {
      background-color: ${({ theme }) => theme.color['Opacity/Press']};
    }
  }
  &:focus-visible {
    > ${ActivityHighlighter} {
      background-color: transparent;
    }
  }
`;

const IconPlacementButton = styled.button<{ $dimension?: IconPlacementDimension; $highlightFocus: boolean }>`
  position: relative;
  padding: 0;
  margin: ${(p) => getHighlighterOffset(p.$dimension)}px;
  box-sizing: border-box;
  border: none;
  background-color: transparent;
  appearance: none;
  flex: 0 0 auto;
  height: ${(p) => getIconSize(p.$dimension)}px;
  width: ${(p) => getIconSize(p.$dimension)}px;
  border-radius: var(--admiral-border-radius-Small, ${(p) => smallGroupBorderRadius(p.theme.shape)});
  overflow: visible;

  cursor: pointer;
  > * {
    pointer-events: none;
  }

  &:disabled {
    cursor: default;
    & *[fill^='#'] {
      fill: var(--admiral-color-Neutral_Neutral30, ${(p) => p.theme.color['Neutral/Neutral 30']});
    }
  }
<<<<<<< HEAD

  &:focus-visible {
    outline-offset: 2px;
    outline: var(--admiral-color-Primary_Primary60Main, ${(p) => p.theme.color['Primary/Primary 60 Main']}) solid 2px;
  }

  &:focus {
    > ${ActivityHighlighter} {
      background-color: ${(p) =>
        p.$highlightFocus ? `var(--admiral-color-Opacity_Focus, ${p.theme.color['Opacity/Focus']})` : 'transparent'};
    }
  }
  &:hover {
    > ${ActivityHighlighter} {
      background-color: var(--admiral-color-Opacity_Hover, ${(p) => p.theme.color['Opacity/Hover']});
    }
  }
  &:active {
    > ${ActivityHighlighter} {
      background-color: var(--admiral-color-Opacity_Press, ${(p) => p.theme.color['Opacity/Press']});
    }
  }
  &:focus-visible {
    > ${ActivityHighlighter} {
      background-color: transparent;
    }
=======
  &:not(:disabled) {
    ${eventsMixin}
>>>>>>> dcdaa817
  }
`;

export const IconPlacement = React.forwardRef<HTMLButtonElement, IconPlacementProps>(
  (
    { type = 'button', dimension = 'lBig', disabled = false, highlightFocus = true, appearance, children, ...props },
    ref,
  ) => {
    const iconColor: IconPlacementAppearance | string =
      typeof appearance === 'object'
        ? appearance.iconColor
          ? appearance.iconColor
          : 'secondary'
        : (appearance as IconPlacementAppearance);
    return (
      <IconPlacementButton
        ref={ref}
        type={type}
        $dimension={dimension}
        disabled={disabled}
        $highlightFocus={highlightFocus}
        {...props}
      >
        <ActivityHighlighter $dimension={dimension} aria-hidden />
        <IconPlacementContent $dimension={dimension} $iconColor={iconColor} aria-hidden>
          {children}
        </IconPlacementContent>
      </IconPlacementButton>
    );
  },
);

export const CloseIconPlacementButton = React.forwardRef<HTMLButtonElement, IconPlacementProps>(
  ({ className, ...props }, ref) => {
    return (
      <IconPlacement ref={ref} className={`close-button ${className || ''}`} {...props}>
        <CloseOutline aria-hidden />
      </IconPlacement>
    );
  },
);<|MERGE_RESOLUTION|>--- conflicted
+++ resolved
@@ -104,22 +104,23 @@
 const eventsMixin = css<{ $highlightFocus: boolean }>`
   &:focus-visible {
     outline-offset: 2px;
-    outline: ${(p) => p.theme.color['Primary/Primary 60 Main']} solid 2px;
+    outline: var(--admiral-color-Primary_Primary60Main, ${(p) => p.theme.color['Primary/Primary 60 Main']}) solid 2px;
   }
 
   &:focus {
     > ${ActivityHighlighter} {
-      background-color: ${(p) => (p.$highlightFocus ? p.theme.color['Opacity/Focus'] : 'transparent')};
+      background-color: ${(p) =>
+        p.$highlightFocus ? `var(--admiral-color-Opacity_Focus, ${p.theme.color['Opacity/Focus']})` : 'transparent'};
     }
   }
   &:hover {
     > ${ActivityHighlighter} {
-      background-color: ${({ theme }) => theme.color['Opacity/Hover']};
+      background-color: var(--admiral-color-Opacity_Hover, ${(p) => p.theme.color['Opacity/Hover']});
     }
   }
   &:active {
     > ${ActivityHighlighter} {
-      background-color: ${({ theme }) => theme.color['Opacity/Press']};
+      background-color: var(--admiral-color-Opacity_Press, ${(p) => p.theme.color['Opacity/Press']});
     }
   }
   &:focus-visible {
@@ -154,37 +155,8 @@
       fill: var(--admiral-color-Neutral_Neutral30, ${(p) => p.theme.color['Neutral/Neutral 30']});
     }
   }
-<<<<<<< HEAD
-
-  &:focus-visible {
-    outline-offset: 2px;
-    outline: var(--admiral-color-Primary_Primary60Main, ${(p) => p.theme.color['Primary/Primary 60 Main']}) solid 2px;
-  }
-
-  &:focus {
-    > ${ActivityHighlighter} {
-      background-color: ${(p) =>
-        p.$highlightFocus ? `var(--admiral-color-Opacity_Focus, ${p.theme.color['Opacity/Focus']})` : 'transparent'};
-    }
-  }
-  &:hover {
-    > ${ActivityHighlighter} {
-      background-color: var(--admiral-color-Opacity_Hover, ${(p) => p.theme.color['Opacity/Hover']});
-    }
-  }
-  &:active {
-    > ${ActivityHighlighter} {
-      background-color: var(--admiral-color-Opacity_Press, ${(p) => p.theme.color['Opacity/Press']});
-    }
-  }
-  &:focus-visible {
-    > ${ActivityHighlighter} {
-      background-color: transparent;
-    }
-=======
   &:not(:disabled) {
     ${eventsMixin}
->>>>>>> dcdaa817
   }
 `;
 
